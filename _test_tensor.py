import traceback
import operator

from tensor import *
import tensor # for hidden symbols

import unittest
from copy import copy
import compile
import gradient
import gof, gof.graph
from gof.python25 import any
import gof
from gof.utils import AbstractFunctionError

from elemwise import DimShuffle


default_mode = compile.Mode(optimizer = None,
                            linker = 'c&py')

def function(inputs, outputs, mode = default_mode):
    return compile.function(inputs, outputs, mode = mode, accept_inplace = True)


def eval_outputs(outputs, mode = default_mode):
    results = function([], outputs, mode = mode)()
    if len(results) == 1:
        return results[0]
    return results


def _numpy_checker(x, y):
    """
    Checks if x.data and y.data have the same contents.
    Used in DualLinker to compare C version with Python version.
    """
    x, y = x[0], y[0]
    if x.dtype != y.dtype or x.shape != y.shape or numpy.any(numpy.abs(x - y) > 1e-10):
        raise Exception("Output mismatch.", {'performlinker': x, 'clinker': y})

def safe_make_node(op, *inputs):
    """Emulate the behaviour of make_node when op is a function instead of an Op instance."""
    node = op(*inputs)
    if isinstance(node, list):
        return node[0].owner
    else:
        return node.owner

def make_tester(name, op, expected, checks = {}, good = {}, bad_build = {}, bad_runtime = {}, grad = {}):
    if grad is True:
        grad = good

    _op, _expected, _checks, _good, _bad_build, _bad_runtime, _grad = op, expected, checks, good, bad_build, bad_runtime, grad

    class Checker(unittest.TestCase):

        op = _op
        expected = staticmethod(_expected)
        checks = _checks
        good = _good
        bad_build = _bad_build
        bad_runtime = _bad_runtime
        grad = _grad

        def test_good(self):
            for testname, inputs in self.good.items():
                inputs = [copy(input) for input in inputs]
                inputrs = [value(input) for input in inputs]
                try:
                    #node = self.op.make_node(*inputrs)
                    node = safe_make_node(self.op, *inputrs)
                except:
                    type, exc_value, traceback = sys.exc_info()
                    err_msg = "Test %s::%s: Error occurred while making a node with inputs %s" \
                        % (self.op, testname, inputs)
                    exc_value.args = exc_value.args + (err_msg, )
                    raise type, exc_value, traceback

                try:
                    f = function(inputrs, node.outputs,
                                 mode = default_mode, ##lambda env, **kwargs: gof.DualLinker(env, checker = _numpy_checker, **kwargs),
                                 )
                except:
                    type, exc_value, traceback = sys.exc_info()
                    err_msg = "Test %s::%s: Error occurred while trying to make a Function" \
                        % (self.op, testname)
                    exc_value.args = exc_value.args + (err_msg, )
                    raise type, exc_value, traceback

                expecteds = self.expected(*inputs)

                try:
                    results = f(*inputs)
                except:
                    type, exc_value, traceback = sys.exc_info()
                    err_msg = "Test %s::%s: Error occurred while calling the Function on the inputs %s" \
                        % (self.op, testname, inputs)
                    exc_value.args = exc_value.args + (err_msg, )
                    raise type, exc_value, traceback

                if not isinstance(expecteds, (list, tuple)):
                    expecteds = (expecteds, )
                for i, (result, expected) in enumerate(zip(results, expecteds)):
                    if result.dtype != expected.dtype or result.shape != expected.shape or \
                            numpy.any(numpy.abs(result - expected) > 1e-10):
                        self.fail("Test %s::%s: Output %s gave the wrong value. With inputs %s, expected %s, got %s."
                                  % (self.op, testname, i, inputs, expected, result))

                for description, check in self.checks.items():
                    if not check(inputs, results):
                        self.fail("Test %s::%s: Failed check: %s (inputs were %s)"
                                  % (self.op, testname, description, inputs))

        def test_bad_build(self):
            for testname, inputs in self.bad_build.items():
                inputs = [copy(input) for input in inputs]
                inputrs = [value(input) for input in inputs]
                try:
                    node = safe_make_node(self.op,*inputrs)
                except:
                    return
                self.fail("Test %s::%s: %s was successfully instantiated on the following bad inputs: %s"
                          % (self.op, testname, node, inputs))

        def test_bad_runtime(self):
            for testname, inputs in self.bad_runtime.items():
                inputs = [copy(input) for input in inputs]
                inputrs = [value(input) for input in inputs]
                try:
                    node = safe_make_node(self.op,*inputrs)
                except:
                    type, exc_value, traceback = sys.exc_info()
                    err_msg = "Test %s::%s: Error occurred while trying to make a node with inputs %s" \
                        % (self.op, testname, inputs)
                    exc_value.args = exc_value.args + (err_msg, )
                    raise type, exc_value, traceback

                try:
                    f = function(inputrs, node.outputs,
                                 mode = default_mode, #lambda env, **kwargs: gof.DualLinker(env, checker = _numpy_checker, **kwargs),
                                 )
                except:
                    type, exc_value, traceback = sys.exc_info()
                    err_msg = "Test %s::%s: Error occurred while trying to make a Function" \
                        % (self.op, testname)
                    exc_value.args = exc_value.args + (err_msg, )
                    raise type, exc_value, traceback

                try:
                    results = f(*inputs)
                except:
                    return

                self.fail("Test %s::%s: Successful call on the following bad inputs: %s"
                          % (self.op, testname, inputs))

        def test_grad(self):
            for testname, inputs in self.grad.items():
                inputs = [copy(input) for input in inputs]
                inputrs = [value(input) for input in inputs]
                try:
                    verify_grad(self, self.op, inputs)
                except:
                    type, exc_value, traceback = sys.exc_info()
                    err_msg = "Test %s::%s: Error occurred while computing the gradient on the following inputs: %s" \
                        % (self.op, testname, inputs)
                    exc_value.args = exc_value.args + (err_msg, )
                    raise type, exc_value, traceback

    Checker.__name__ = name
    return Checker


rand = lambda *shape: 2 * numpy.random.rand(*shape) - 1
randint = lambda *shape: numpy.random.random_integers(-5, 5, shape)

def randint_nonzero(*shape):
    r = numpy.random.random_integers(-5, 4, shape)
    return r + (r == 0) * 5

def rand_ranged(min, max, shape):
    return numpy.random.rand(*shape) * (max - min) + min

def randint_ranged(min, max, shape):
    return numpy.random.random_integers(min, max, shape)


def make_broadcast_tester(op, expected, checks = {}, **kwargs):
    name = str(op) + "Tester"
    if kwargs.has_key('inplace'):
        if kwargs['inplace']:
            _expected = expected
            expected = lambda *inputs: numpy.array(_expected(*inputs), dtype = inputs[0].dtype)
            checks = dict(checks,
                          inplace_check = lambda inputs, outputs: inputs[0] is outputs[0])
        del kwargs['inplace']
    return make_tester(name, op, expected, checks, **kwargs)



_good_broadcast_binary_normal = dict(same_shapes = (rand(2, 3), rand(2, 3)),
                                     not_same_dimensions = (rand(2, 2), rand(2)),
                                     scalar = (rand(2, 3), rand(1, 1)),
                                     row = (rand(2, 3), rand(1, 3)),
                                     column = (rand(2, 3), rand(2, 1)),
                                     integers = (randint(2, 3), randint(2, 3)),
                                     dtype_mixup_1 = (rand(2, 3), randint(2, 3)),
                                     dtype_mixup_2 = (randint(2, 3), rand(2, 3)))

_bad_build_broadcast_binary_normal = dict()#not_same_dimensions = (rand(2), rand(2, 2)))

_bad_runtime_broadcast_binary_normal = dict(bad_shapes = (rand(2, 3), rand(3, 2)),
                                            bad_row = (rand(2, 3), rand(1, 2)))

_grad_broadcast_binary_normal = dict(same_shapes = (rand(2, 3), rand(2, 3)),
                                     scalar = (rand(2, 3), rand(1, 1)),
                                     row = (rand(2, 3), rand(1, 3)),
                                     column = (rand(2, 3), rand(2, 1)))


AddTester = make_broadcast_tester(op = add,
                                  expected = lambda *inputs: reduce(lambda x, y: x + y, inputs),
                                  good = dict(three_inputs_same_shapes = (rand(2, 3), rand(2, 3), rand(2, 3)),
                                              four_inputs_broadcast = (rand(2, 3), rand(1, 3), rand(2, 1), rand(1, 1)),
                                              **_good_broadcast_binary_normal),
                                  bad_build = _bad_build_broadcast_binary_normal,
                                  bad_runtime = _bad_runtime_broadcast_binary_normal)
AddInplaceTester = make_broadcast_tester(op = tensor._add_inplace,
                                         expected = lambda x, y: x + y,
                                         good = _good_broadcast_binary_normal,
                                         bad_build = _bad_build_broadcast_binary_normal,
                                         bad_runtime = _bad_runtime_broadcast_binary_normal,
                                         inplace = True)

SubTester = make_broadcast_tester(op = sub,
                                  expected = lambda x, y: x - y,
                                  good = _good_broadcast_binary_normal,
                                  bad_build = _bad_build_broadcast_binary_normal,
                                  bad_runtime = _bad_runtime_broadcast_binary_normal,
                                  grad = _grad_broadcast_binary_normal)

SubInplaceTester = make_broadcast_tester(op = tensor._sub_inplace,
                                         expected = lambda x, y: x - y,
                                         good = _good_broadcast_binary_normal,
                                         bad_build = _bad_build_broadcast_binary_normal,
                                         bad_runtime = _bad_runtime_broadcast_binary_normal,
                                         grad = _grad_broadcast_binary_normal,
                                         inplace = True)

MulTester = make_broadcast_tester(op = mul,
                                  expected = lambda *inputs: reduce(lambda x, y: x * y, inputs),
                                  good = dict(three_inputs_same_shapes = (rand(2, 3), rand(2, 3), rand(2, 3)),
                                              four_inputs_broadcast = (rand(2, 3), rand(1, 3), rand(2, 1), rand(1, 1)),
                                              **_good_broadcast_binary_normal),
                                  bad_build = _bad_build_broadcast_binary_normal,
                                  bad_runtime = _bad_runtime_broadcast_binary_normal,
                                  grad = dict(three_inputs_same_shapes = (rand(2, 3), rand(2, 3), rand(2, 3)),
                                              four_inputs_broadcast = (rand(2, 3), rand(1, 3), rand(2, 1), rand(1, 1)),
                                              **_grad_broadcast_binary_normal))
MulInplaceTester = make_broadcast_tester(op = tensor._mul_inplace,
                                         expected = lambda x, y: x * y,
                                         good = _good_broadcast_binary_normal,
                                         bad_build = _bad_build_broadcast_binary_normal,
                                         bad_runtime = _bad_runtime_broadcast_binary_normal,
                                         grad = _grad_broadcast_binary_normal,
                                         inplace = True)

DivTester = make_broadcast_tester(op = div,
                                  expected = lambda x, y: x / y,
                                  good = dict(same_shapes = (rand(2, 3), rand(2, 3)),
                                              scalar = (rand(2, 3), rand(1, 1)),
                                              row = (rand(2, 3), rand(1, 3)),
                                              column = (rand(2, 3), rand(2, 1)),
                                              dtype_mixup_1 = (rand(2, 3), randint_nonzero(2, 3)),
                                              dtype_mixup_2 = (randint_nonzero(2, 3), rand(2, 3)),
#                                               integers_positive = (randint_ranged(4, 10, (2, 3)), randint_ranged(1, 6, (2, 3))),
#                                               integers_known_to_fail = (numpy.array(-1), numpy.array(5))
                                              ),
#                                               integers = (randint(2, 3), randint_nonzero(2, 3)),
#                                               dtype_mixup_1 = (rand(2, 3), randint_nonzero(2, 3)),
#                                               dtype_mixup_2 = (randint_nonzero(2, 3), rand(2, 3))),
                                  grad = dict(same_shapes = (rand(2, 3), rand(2, 3)),
                                              scalar = (rand(2, 3), rand(1, 1)),
                                              row = (rand(2, 3), rand(1, 3)),
                                              column = (rand(2, 3), rand(2, 1))))
DivInplaceTester = make_broadcast_tester(op = tensor._div_inplace,
                                         expected = lambda x, y: x / y,
                                         good = dict(same_shapes = (rand(2, 3), rand(2, 3)),
                                                     scalar = (rand(2, 3), rand(1, 1)),
                                                     row = (rand(2, 3), rand(1, 3)),
                                                     column = (rand(2, 3), rand(2, 1)),
                                                     dtype_mixup_1 = (rand(2, 3), randint_nonzero(2, 3)),
                                                     dtype_mixup_2 = (randint_nonzero(2, 3), rand(2, 3))
                                                     ),
                                         grad = dict(same_shapes = (rand(2, 3), rand(2, 3)),
                                                     scalar = (rand(2, 3), rand(1, 1)),
                                                     row = (rand(2, 3), rand(1, 3)),
                                                     column = (rand(2, 3), rand(2, 1))),
                                         inplace = True)

ModTester = make_broadcast_tester(op = mod,
                                  expected = lambda x, y: x % y,
                                  good = dict(same_shapes = (rand(2, 3), rand(2, 3)),
                                              scalar = (rand(2, 3), rand(1, 1)),
                                              row = (rand(2, 3), rand(1, 3)),
                                              column = (rand(2, 3), rand(2, 1)),
                                              dtype_mixup_1 = (rand(2, 3), randint_nonzero(2, 3)),
                                              dtype_mixup_2 = (randint_nonzero(2, 3), rand(2, 3)),
#                                               integers_positive = (randint_ranged(4, 10, (2, 3)), randint_ranged(1, 6, (2, 3))),
#                                               integers_known_to_fail = (numpy.array(-1), numpy.array(5))
                                              ),
#                                               integers = (randint(2, 3), randint_nonzero(2, 3)),
#                                               dtype_mixup_1 = (rand(2, 3), randint_nonzero(2, 3)),
#                                               dtype_mixup_2 = (randint_nonzero(2, 3), rand(2, 3))),
                                  )
ModInplaceTester = make_broadcast_tester(op = tensor._mod_inplace,
                                         expected = lambda x, y: x % y,
                                         good = dict(same_shapes = (rand(2, 3), rand(2, 3)),
                                                     scalar = (rand(2, 3), rand(1, 1)),
                                                     row = (rand(2, 3), rand(1, 3)),
                                                     column = (rand(2, 3), rand(2, 1)),
                                                     dtype_mixup_1 = (rand(2, 3), randint_nonzero(2, 3)),
                                                     dtype_mixup_2 = (randint_nonzero(2, 3), rand(2, 3))
                                                     ),
                                         inplace = True)

PowTester = make_broadcast_tester(op = pow,
                                  expected = lambda x, y: x ** y,
                                  good = dict(same_shapes = (rand_ranged(1, 5, (2, 3)), rand_ranged(-3, 3, (2, 3))),
                                              scalar = (rand_ranged(1, 5, (2, 3)), rand_ranged(-3, 3, (1, 1))),
                                              row = (rand_ranged(1, 5, (2, 3)), rand_ranged(-3, 3, (1, 3))),
                                              column = (rand_ranged(1, 5, (2, 3)), rand_ranged(-3, 3, (2, 1))),
                                              dtype_mixup = (rand_ranged(-3, 3, (2, 3)), randint_ranged(-3, 3, (2, 3)))),
                                  grad = dict(same_shapes = (rand_ranged(1, 5, (2, 3)), rand_ranged(-3, 3, (2, 3))),
                                              scalar = (rand_ranged(1, 5, (2, 3)), rand_ranged(-3, 3, (1, 1))),
                                              row = (rand_ranged(1, 5, (2, 3)), rand_ranged(-3, 3, (1, 3))),
                                              column = (rand_ranged(1, 5, (2, 3)), rand_ranged(-3, 3, (2, 1))))
                                  )
PowInplaceTester = make_broadcast_tester(op = tensor._pow_inplace,
                                         expected = lambda x, y: x ** y,
                                         good = dict(same_shapes = (rand_ranged(1, 5, (2, 3)), rand_ranged(-3, 3, (2, 3))),
                                                     scalar = (rand_ranged(1, 5, (2, 3)), rand_ranged(-3, 3, (1, 1))),
                                                     row = (rand_ranged(1, 5, (2, 3)), rand_ranged(-3, 3, (1, 3))),
                                                     column = (rand_ranged(1, 5, (2, 3)), rand_ranged(-3, 3, (2, 1))),
                                                     dtype_mixup = (rand_ranged(-3, 3, (2, 3)), randint_ranged(-3, 3, (2, 3)))),
                                         grad = dict(same_shapes = (rand_ranged(1, 5, (2, 3)), rand_ranged(-3, 3, (2, 3))),
                                                     scalar = (rand_ranged(1, 5, (2, 3)), rand_ranged(-3, 3, (1, 1))),
                                                     row = (rand_ranged(1, 5, (2, 3)), rand_ranged(-3, 3, (1, 3))),
                                                     column = (rand_ranged(1, 5, (2, 3)), rand_ranged(-3, 3, (2, 1)))),
                                         inplace = True)



_good_broadcast_unary_normal = dict(normal = (rand_ranged(-5, 5, (2, 3)),),
                                    integers = (randint_ranged(-5, 5, (2, 3)),))

_grad_broadcast_unary_normal = dict(normal = (rand_ranged(-5, 5, (2, 3)),))


AbsTester = make_broadcast_tester(op = tensor._abs,
                                  expected = lambda x: abs(x),
                                  good = _good_broadcast_unary_normal,
                                  grad = _grad_broadcast_unary_normal)
AbsInplaceTester = make_broadcast_tester(op = tensor.__abs_inplace,
                                         expected = lambda x: numpy.abs(x),
                                         good = _good_broadcast_unary_normal,
                                         grad = _grad_broadcast_unary_normal,
                                         inplace = True)

NegTester = make_broadcast_tester(op = neg,
                                  expected = lambda x: -x,
                                  good = _good_broadcast_unary_normal,
                                  grad = _grad_broadcast_unary_normal)
NegInplaceTester = make_broadcast_tester(op = tensor._neg_inplace,
                                         expected = lambda x: -x,
                                         good = _good_broadcast_unary_normal,
                                         grad = _grad_broadcast_unary_normal,
                                         inplace = True)

SgnTester = make_broadcast_tester(op = sgn,
                                  expected = numpy.sign,
                                  good = _good_broadcast_unary_normal)
SgnInplaceTester = make_broadcast_tester(op = tensor._sgn_inplace,
                                         expected = numpy.sign,
                                         good = _good_broadcast_unary_normal,
                                         inplace = True)

SqrTester = make_broadcast_tester(op = sqr,
                                  expected = numpy.square,
                                  good = _good_broadcast_unary_normal,
                                  grad = _grad_broadcast_unary_normal)
SqrInplaceTester = make_broadcast_tester(op = tensor._sqr_inplace,
                                         expected = numpy.square,
                                         good = _good_broadcast_unary_normal,
                                         grad = _grad_broadcast_unary_normal,
                                         inplace = True)

ExpTester = make_broadcast_tester(op = exp,
                                  expected = numpy.exp,
                                  good = _good_broadcast_unary_normal,
                                  grad = _grad_broadcast_unary_normal)
ExpInplaceTester = make_broadcast_tester(op = tensor._exp_inplace,
                                         expected = numpy.exp,
                                         good = _good_broadcast_unary_normal,
                                         grad = _grad_broadcast_unary_normal,
                                         inplace = True)


_good_broadcast_unary_positive = dict(normal = (rand_ranged(0.001, 5, (2, 3)),),
                                      integers = (randint_ranged(1, 5, (2, 3)),))

_grad_broadcast_unary_positive = dict(normal = (rand_ranged(0.001, 5, (2, 3)),))

LogTester = make_broadcast_tester(op = log,
                                  expected = numpy.log,
                                  good = _good_broadcast_unary_positive,
                                  grad = _grad_broadcast_unary_positive)
LogInplaceTester = make_broadcast_tester(op = tensor._log_inplace,
                                         expected = numpy.log,
                                         good = _good_broadcast_unary_positive,
                                         grad = _grad_broadcast_unary_positive,
                                         inplace = True)

Log2Tester = make_broadcast_tester(op = log2,
                                   expected = numpy.log2,
                                   good = _good_broadcast_unary_positive,
                                   grad = _grad_broadcast_unary_positive)
Log2InplaceTester = make_broadcast_tester(op = tensor._log2_inplace,
                                          expected = numpy.log2,
                                          good = _good_broadcast_unary_positive,
                                          grad = _grad_broadcast_unary_positive,
                                          inplace = True)

SqrtTester = make_broadcast_tester(op = sqrt,
                                   expected = numpy.sqrt,
                                   good = _good_broadcast_unary_positive,
                                   grad = _grad_broadcast_unary_positive)
SqrtInplaceTester = make_broadcast_tester(op = tensor._sqrt_inplace,
                                          expected = numpy.sqrt,
                                          good = _good_broadcast_unary_positive,
                                          grad = _grad_broadcast_unary_positive,
                                          inplace = True)



_good_broadcast_unary_wide = dict(normal = (rand_ranged(-1000, 1000, (2, 3)),),
                                  integers = (randint_ranged(-1000, 1000, (2, 3)),))

_grad_broadcast_unary_wide = dict(normal = (rand_ranged(-1000, 1000, (2, 3)),))


SinTester = make_broadcast_tester(op = sin,
                                  expected = numpy.sin,
                                  good = _good_broadcast_unary_wide,
                                  grad = _grad_broadcast_unary_wide)
SinInplaceTester = make_broadcast_tester(op = tensor._sin_inplace,
                                         expected = numpy.sin,
                                         good = _good_broadcast_unary_wide,
                                         grad = _grad_broadcast_unary_wide,
                                         inplace = True)

CosTester = make_broadcast_tester(op = cos,
                                  expected = numpy.cos,
                                  good = _good_broadcast_unary_wide,
                                  grad = _grad_broadcast_unary_wide)
CosInplaceTester = make_broadcast_tester(op = tensor._cos_inplace,
                                         expected = numpy.cos,
                                         good = _good_broadcast_unary_wide,
                                         grad = _grad_broadcast_unary_wide,
                                         inplace = True)

TanTester = make_broadcast_tester(op = tan,
                                  expected = numpy.tan,
                                  good = dict(normal = (rand_ranged(-3.14, 3.14, (2, 3)),),
                                              shifted = (rand_ranged(3.15, 6.28, (2, 3)),)),
                                  grad = dict(normal = (rand_ranged(-3.14, 3.14, (2, 3)),),
                                              shifted = (rand_ranged(3.15, 6.28, (2, 3)),)))
TanInplaceTester = make_broadcast_tester(op = tensor._tan_inplace,
                                         expected = numpy.tan,
                                         good = dict(normal = (rand_ranged(-3.14, 3.14, (2, 3)),),
                                                     shifted = (rand_ranged(3.15, 6.28, (2, 3)),)),
                                         grad = dict(normal = (rand_ranged(-3.14, 3.14, (2, 3)),),
                                                     shifted = (rand_ranged(3.15, 6.28, (2, 3)),)),
                                         inplace = True)


CoshTester = make_broadcast_tester(op = cosh,
                                   expected = numpy.cosh,
                                   good = _good_broadcast_unary_normal,
                                   grad = _grad_broadcast_unary_normal)
CoshInplaceTester = make_broadcast_tester(op = tensor._cosh_inplace,
                                          expected = numpy.cosh,
                                          good = _good_broadcast_unary_normal,
                                          grad = _grad_broadcast_unary_normal,
                                          inplace = True)

SinhTester = make_broadcast_tester(op = sinh,
                                   expected = numpy.sinh,
                                   good = _good_broadcast_unary_normal,
                                   grad = _grad_broadcast_unary_normal)
SinhInplaceTester = make_broadcast_tester(op = tensor._sinh_inplace,
                                          expected = numpy.sinh,
                                          good = _good_broadcast_unary_normal,
                                          grad = _grad_broadcast_unary_normal,
                                          inplace = True)

TanhTester = make_broadcast_tester(op = tanh,
                                   expected = numpy.tanh,
                                   good = _good_broadcast_unary_normal,
                                   grad = _grad_broadcast_unary_normal)
TanhInplaceTester = make_broadcast_tester(op = tensor._tanh_inplace,
                                          expected = numpy.tanh,
                                          good = _good_broadcast_unary_normal,
                                          grad = _grad_broadcast_unary_normal,
                                          inplace = True)



DotTester = make_tester(name = 'DotTester',
                        op = dot,
                        expected = lambda x, y: numpy.dot(x, y),
                        checks = {},
                        good = dict(correct1 = (rand(5, 7), rand(7, 5)),
                                    correct2 = (rand(5, 7), rand(7, 9))),
                        bad_build = dict(),
                        bad_runtime = dict(bad1 = (rand(5, 7), rand(5, 7)),
                                           bad2 = (rand(5, 7), rand(8, 3))))



#TODO: consider moving this function / functionality to gradient.py
#      rationale: it's tricky, and necessary everytime you want to verify
#      gradient numerically

def verify_grad(testcase, op, pt, n_tests=1, rng=numpy.random, eps=0.0000001, tol=0.0001,
        linker='c&py'):
    """testcase.failUnless(analytic gradient matches finite-diff gradient)"""
    pt = [numpy.asarray(p) for p in pt]

    for test_num in xrange(n_tests):
#        tensor_pt = [as_tensor(p,name='input %i'%i) for i,p in enumerate(pt)]
        tensor_pt = [constant(p).type('input %i'%i) for i,p in enumerate(pt)]
        #o = op.make_node(*[tpt.copy() for tpt in tensor_pt])
        o = safe_make_node(op, *[tpt.copy() for tpt in tensor_pt])
        
        if hasattr(o, 'outputs'):
            o_outputs = o.outputs
        else:
            o_outputs = o

        if len(o_outputs) > 1:
            raise NotImplementedError('cant (yet) autotest gradient of op with multiple outputs')
            # we could make loop over outputs making random projections R for each,
            # but this doesn't handle the case where not all the outputs are
            # differentiable... so I leave this as TODO for now -JB.
        o_fn = function(tensor_pt, o_outputs[0], mode=compile.Mode(optimizer = None, linker = linker))
        o_fn_out = o_fn(*pt)
        random_projection = rng.rand(*o_fn_out.shape)
        t_r = as_tensor(random_projection)

        #random projection of o onto t_r
        cost = sum(t_r * o_outputs[0])
        cost_fn = function(tensor_pt, cost, mode=compile.Mode(optimizer = None, linker = linker))

        num_grad = gradient.numeric_grad(cost_fn, pt)

        symbolic_grad = grad(cost, tensor_pt,as_tensor(1.0,name='g_cost'))

        if 0:
            print '-------'
            print '----------'
            for op in gof.graph.io_toposort(tensor_pt, symbolic_grad):
                print op

        grad_fn = function(tensor_pt, symbolic_grad, mode=compile.Mode(optimizer = None, linker = linker))

        analytic_grad = grad_fn(*pt)
        if not isinstance(analytic_grad, (list, tuple)):
            analytic_grad = [analytic_grad]

#         if num_grad.max_err(analytic_grad) > 1.0e-4:
#             print "aaaaaaaaaa"
#             print gof.Env(tensor_pt, [cost])
#             print gof.Env(tensor_pt, symbolic_grad)
#             print analytic_grad
#             print num_grad.gf
#             print num_grad.max_err(analytic_grad)
#             print "bbbbbbbbbb"

        if num_grad.max_err(analytic_grad) > 1.0e-4:
            raise Exception(verify_grad.E_grad)
verify_grad.E_grad = 'gradient error exceeded tolerance'


#useful mostly for unit tests
def _approx_eq(a,b,eps=1.0e-9):
    a = numpy.asarray(a)
    b = numpy.asarray(b)
    if a.shape != b.shape:
        if _approx_eq.debug:
            print a.shape, b.shape
        return False
    if numpy.max(numpy.abs(a-b)) >= eps:
        if _approx_eq.debug:
            print a, b
        return False
    return  True
_approx_eq.debug = 0

# def check_eq(self, node_in, node_out, arg_in, arg_out):
#     fn = Function([node_in], node_out)
#     self.failUnless( numpy.all(fn(arg_in) == arg_out), (arg_in, arg_out))

# def check_eq2(self, inputs, output, args_in, arg_out):
#     fn = Function(inputs, output)
#     val = fn(*args_in)
#     self.failUnless( numpy.all(val == arg_out), (val, arg_out))

# def check_eq2_c(self, inputs, output, args_in, arg_out):
#     fn = Function(inputs, [output], linker_cls = gof.CLinker)
#     val = fn(*args_in)
#     self.failUnless( numpy.all(val == arg_out), (val, arg_out))

# def check_eq2_both(self, inputs, output, args_in, arg_out):
#     fn = Function(inputs, [output], linker_cls = lambda env: gof.DualLinker(env, _numpy_checker))
#     val = fn(*args_in)
#     self.failUnless( numpy.all(val == arg_out), (val, arg_out))

class T_Shape(unittest.TestCase):
    def test_basic0(self):
        s = shape(numpy.ones((5, 3)))
        self.failUnless((eval_outputs([s]) == [5, 3]).all())
    def test_basic1(self):
        s = shape(numpy.ones((2)))
        self.failUnless((eval_outputs([s]) == [2]).all())
    def test_basic2(self):
        s = shape(numpy.ones((5, 3, 10)))
        self.failUnless((eval_outputs([s]) == [5, 3, 10]).all())

class T_Cast(unittest.TestCase):
    def test_basic(self):
        for type1 in ['int8', 'int16', 'int32', 'int64', 'float32', 'float64']:
            x = Tensor(dtype = type1, broadcastable = (False, )).make_result()
            for type2, converter in zip(['int8', 'int16', 'int32', 'int64', 'float32', 'float64'],
                                        [convert_to_int8, convert_to_int16, convert_to_int32, convert_to_int64,
                                         convert_to_float32, convert_to_float64]):
                y = converter(x)
                f = function([compile.In(x, strict = True)], y, mode = default_mode)
                a = numpy.arange(10, dtype = type1)
                b = f(a)
                self.failUnless(numpy.all(b == numpy.arange(10, dtype = type2)))

class T_max_and_argmax(unittest.TestCase):
    def setUp(self):
        numpy.random.seed(123784)
        MaxAndArgmax.debug = 0

    def test0(self):
        n = as_tensor(5.0)
        v,i = eval_outputs(max_and_argmax(n))
        self.failUnless(v == 5.0)
        self.failUnless(i == 0)

    def test1(self):
        n = as_tensor([1,2,3,2,-6])
        v,i = eval_outputs(max_and_argmax(n))
        self.failUnless(v == 3)
        self.failUnless(i == 2)

    def test2(self):
        n = as_tensor(numpy.random.rand(2,3))
        v,i = eval_outputs(max_and_argmax(n))
        self.failUnless(numpy.all(i == [0,1]))
    def test2b(self):
        n = as_tensor(numpy.random.rand(2,3))
        v,i = eval_outputs(max_and_argmax(n,0))
        self.failUnless(numpy.all(i == [0,1,1]))
    def test2_invalid(self):
        n = as_tensor(numpy.random.rand(2,3))
        try:
            eval_outputs(max_and_argmax(n,3))
        except ValueError, e:
            return
        self.fail()
    def test2_invalid_neg(self):
        n = as_tensor(numpy.random.rand(2,3))
        try:
            eval_outputs(max_and_argmax(n,-3))
        except ValueError, e:
            return
        self.fail()
    def test2_valid_neg(self):
        n = as_tensor(numpy.random.rand(2,3))
        v,i = eval_outputs(max_and_argmax(n,-1))
        self.failUnless(v.shape == (2,))
        v,i = eval_outputs(max_and_argmax(n,-2))
        self.failUnless(v.shape == (3,))
    def test3(self):
        n = as_tensor(numpy.random.rand(2,3,4))
        v,i = eval_outputs(max_and_argmax(n,0))
        self.failUnless(v.shape == (3,4))
        self.failUnless(i.shape == (3,4))
        v,i = eval_outputs(max_and_argmax(n,1))
        self.failUnless(v.shape == (2,4))
        self.failUnless(i.shape == (2,4))
        v,i = eval_outputs(max_and_argmax(n,2))
        self.failUnless(v.shape == (2,3))
        self.failUnless(i.shape == (2,3))


class T_transpose(unittest.TestCase):
    def test0(self):
        n = as_tensor(numpy.ones(()))
        t = transpose(n)
<<<<<<< HEAD
        self.failUnless(t.owner.op == tensor._transpose_inplace)
        f = function([n], [t])
=======
        self.failUnless(t.owner.op == transpose_inplace)
        f = function([n], t)
>>>>>>> f9032d6a
        tval = f(n.data)
        self.failUnless(tval.shape == n.data.shape)

        #test aliasing
        tval += 55.0
        self.failUnless(n.data == 1.0)

    def test1(self):
        n = as_tensor(numpy.ones(5))
        t = transpose(n)
<<<<<<< HEAD
        self.failUnless(t.owner.op == tensor._transpose_inplace)
        f = function([n], [t])
=======
        self.failUnless(t.owner.op == transpose_inplace)
        f = function([n], t)
>>>>>>> f9032d6a
        tval = f(n.data)
        self.failUnless(tval.shape == n.data.shape)
        #test aliasing
        tval += 55.0
        self.failUnless(n.data[0] == 1.0)

    def test2(self):
        n = as_tensor(numpy.ones((5,3)))
        t = transpose(n)
<<<<<<< HEAD
        self.failUnless(t.owner.op == tensor._transpose_inplace)
        f = function([n], [t])
=======
        self.failUnless(t.owner.op == transpose_inplace)
        f = function([n], t)
>>>>>>> f9032d6a
        tval = f(n.data)
        self.failUnless(tval.shape == (3,5))
        #test aliasing
        tval += 55.0
        self.failUnless(n.data[0,0] == 1.0)

    def test3(self):
        """Test transpose of tensor, inplace version"""
        n = as_tensor(numpy.ones((5,3,2)))
<<<<<<< HEAD
        t = tensor._transpose_inplace(n)
        self.failUnless(t.owner.op == tensor._transpose_inplace)
        f = function([n], [t])
=======
        t = transpose_inplace(n)
        self.failUnless(t.owner.op == transpose_inplace)
        f = function([n], t)
>>>>>>> f9032d6a
        tval = f(n.data)
        self.failUnless(tval.shape == (2,3,5))
        #test aliasing
        tval += 55.0
        self.failUnless(n.data[0,0,0] == 56.0)
    def test_grad(self):
        verify_grad(self, tensor._transpose_inplace, [numpy.random.rand(2, 3)])
        verify_grad(self, tensor._transpose_inplace, [numpy.ones(3)])

class T_subtensor(unittest.TestCase):
    def setUp(self):
        Subtensor.debug = False
        numpy.random.seed(12353123)

    def test0_err_invalid(self):
        #it is impossible to retrieve a view of a 0-d tensor
        n = as_tensor(numpy.ones(()))
        try:
            t = n[0]
        except ValueError, e:
            self.failUnless(e[0] is Subtensor.e_invalid)
            return
        self.fail()

    def test1_err_bounds(self):
        n = as_tensor(numpy.ones(3))
        t = n[7]
        self.failUnless(isinstance(t.owner.op, Subtensor))
        try:
            tval = eval_outputs([t])
        except Exception, e:
            if e[0] != 'index out of bounds':
                raise
            return
        self.fail()
    def test1_err_subslice(self):
        n = as_tensor(numpy.ones(3))
        try:
            t = n[slice(0,slice(1,2,None),None)]
        except Exception, e:
            if e[0] != Subtensor.e_indextype:
                raise
            return
        self.fail()

    def test1_ok_range_finite(self):
        n = as_tensor(numpy.ones(3)*5)
        t = n[0:2]
        self.failUnless(isinstance(t.owner.op, Subtensor))
        tval = eval_outputs([t])
        self.failUnless(tval.shape == (2,))
        self.failUnless(tval[1] == 5.0)
    def test2_ok_range_finite(self):
        n = as_tensor(numpy.ones((3,4))*5)
        t = n[0:2,3]
        self.failUnless(isinstance(t.owner.op, Subtensor))
        tval = eval_outputs([t])
        self.failUnless(tval.shape == (2,))
        self.failUnless(tval[1] == 5.0)
    def test1_err_invalid(self):
        n = as_tensor(numpy.ones(1))
        try:
            t = n[0,0]
        except ValueError, e:
            self.failUnless(e[0] is Subtensor.e_invalid)
            return
        self.fail()
    def test1_ok_elem(self):
        n = as_tensor(numpy.ones(1)*5)
        t = n[0]
        self.failUnless(isinstance(t.owner.op, Subtensor))
        tval = eval_outputs([t])
        self.failUnless(tval.shape == ())
        self.failUnless(tval == 5.0)
    def test1_ok_range_infinite(self):
        #Subtensor.debug = True
        n = as_tensor(numpy.ones(3)*5)
        t = n[1:]
        self.failUnless(isinstance(t.owner.op, Subtensor))
        tval = eval_outputs([t])
        self.failUnless(tval.shape == (2,))
        self.failUnless(tval[1] == 5.0)
    def test1_ok_strided(self):
        n = as_tensor(numpy.ones(5)*5)
        t = n[1::2]
        self.failUnless(isinstance(t.owner.op, Subtensor))
        tval = eval_outputs([t])
        self.failUnless(tval.shape == (2,))
        self.failUnless(tval[1] == 5.0)

        tval = eval_outputs([n[0:-1:2]]) #0 to 1 from the end stepping by 2
        self.failUnless(tval.shape == (2,))
        self.failUnless(tval[1] == 5.0)

    def test2_err_bounds0(self):
        n = as_tensor(numpy.ones((2,3))*5)
        t = n[0,4]
        self.failUnless(isinstance(t.owner.op, Subtensor))
        try:
            tval = eval_outputs([t])
        except IndexError, e:
            return
        self.fail()
    def test2_err_bounds1(self):
        n = as_tensor(numpy.ones((2,3))*5)
        t = n[4:5,2]
        self.failUnless(isinstance(t.owner.op, Subtensor))
        try:
            tval = eval_outputs([t])
        except Exception, e:
            if e[0] != 'index out of bounds':
                raise
    def test2_ok_elem(self):
        n = as_tensor(numpy.asarray(range(6)).reshape((2,3)))
        t = n[0,2]
        self.failUnless(isinstance(t.owner.op, Subtensor))
        tval = eval_outputs([t])
        self.failUnless(tval.shape == ())
        self.failUnless(numpy.all(tval == 2))
    def test2_ok_row(self):
        n = as_tensor(numpy.asarray(range(6)).reshape((2,3)))
        t = n[1]
        self.failIf(any(n.type.broadcastable))
        self.failUnless(isinstance(t.owner.op, Subtensor))
        tval = eval_outputs([t])
        self.failUnless(tval.shape == (3,))
        self.failUnless(numpy.all(tval == [3,4,5]))

    def test2_ok_col(self):
        n = as_tensor(numpy.ones((2,3))*5)
        t = n[:,0]
        self.failUnless(isinstance(t.owner.op, Subtensor))
        self.failIf(any(n.type.broadcastable))
        tval = eval_outputs([t])
        self.failUnless(tval.shape == (2,))
        self.failUnless(numpy.all(tval == 5.0))

    def test2_ok_rows_finite(self):
        n = as_tensor(numpy.ones((4,3))*5)
        t = n[1:3,0]
        self.failUnless(isinstance(t.owner.op, Subtensor))
        tval = eval_outputs([t])
        self.failUnless(tval.shape == (2,))
        self.failUnless(numpy.all(tval == 5.0))

    def test2_ok_cols_infinite(self):
        n = as_tensor(numpy.asarray(range(12)).reshape((4,3)))
        t = n[1,2:]
        self.failUnless(isinstance(t.owner.op, Subtensor))
        tval = eval_outputs([t])
        self.failUnless(tval.shape == (1,))
        self.failUnless(numpy.all(tval == 5))

    def test2_ok_strided(self):
        n = as_tensor(numpy.asarray(range(20)).reshape((4,5)))
        t = n[1:4:2,1:5:2]
        self.failUnless(isinstance(t.owner.op, Subtensor))
        tval = eval_outputs([t])
        self.failUnless(tval.shape == (2,2))
        self.failUnless(numpy.all(tval == [[6, 8],[16, 18]]))

    def test3_ok_mat(self):
        n = as_tensor(numpy.asarray(range(24)).reshape((2,3,4)))
        t = n[0,0,0]
        self.failUnless(isinstance(t.owner.op, Subtensor))
        tval = eval_outputs([t])
        self.failUnless(tval.shape == ())
        self.failUnless(numpy.all(tval == 0))


    def test_grad_1d(self):
        n = as_tensor(numpy.random.rand(2,3))
        z = scal.constant(0)
        t = n[z:,z]
        gn = grad(sum(exp(t)), n)
        gval = eval_outputs([gn])
        s0 = 'array([ 2.05362099,  0.        ,  0.        ])'
        s1 = 'array([ 1.55009327,  0.        ,  0.        ])'
        self.failUnless(repr(gval[0,:]) == s0)
        self.failUnless(repr(gval[1,:]) == s1)

    def test_grad_0d(self):
        n = as_tensor(numpy.random.rand(2,3))
        t = n[1,0]
        gn = grad(sum(exp(t)), n)
        gval = eval_outputs([gn])
        g0 = repr(gval[0,:])
        g1 = repr(gval[1,:])
        s0 = 'array([ 0.,  0.,  0.])'
        s1 = 'array([ 1.55009327,  0.        ,  0.        ])'
        self.failUnless(g0 == s0, (g0, s0))
        self.failUnless(g1 == s1, (g1, s1))



class T_Stack(unittest.TestCase):
    def test_hstack(self):
        a = as_tensor(numpy.array([[1, 2, 3], [4, 5, 6]]))
        b = as_tensor(numpy.array([[7], [8]]))
        s = horizontal_stack(a, b)
        c = numpy.array([[1, 2, 3, 7], [4, 5, 6, 8]])
        self.failUnless((eval_outputs([s]) == c).all())
    def test_vstack(self):
        a = as_tensor(numpy.array([[1, 2, 3], [4, 5, 6]]))
        b = as_tensor(numpy.array([[7, 8, 9]]))
        s = vertical_stack(a, b)
        c = numpy.array([[1, 2, 3], [4, 5, 6], [7, 8, 9]])
        self.failUnless((eval_outputs([s]) == c).all())

    def test_vstack_grad(self):
        a = as_tensor(numpy.array([[1, 2, 3], [4, 5, 6]]))
        b = as_tensor(numpy.array([[7, 8, 9]]))
        s = vertical_stack(a, b)
        ga,gb = grad(sum(vertical_stack(a,b)), [a,b])

        gval = eval_outputs([ga, gb])
        self.failUnless(numpy.all(gval[0] == 1.0))
        self.failUnless(numpy.all(gval[1] == 1.0))


class _test_comparison(unittest.TestCase):
    def test_gt(self):
        x, y = fvector(), fvector()
        fn = function([x,y], x > y)
        l = numpy.asarray([0.,-1.,1.])
        r = numpy.asarray([0.,1.,-1.])
        v = fn(l, r)
        self.failUnless(numpy.all(v == (l > r)), (v, (l>r)))

    def test_lt(self):
        x, y = fvector(), fvector()
        fn = function([x,y], x < y)
        l = numpy.asarray([0.,-1.,1.])
        r = numpy.asarray([0.,1.,-1.])
        v = fn(l, r)
        self.failUnless(numpy.all(v == (l < r)), (v, (l<r)))

    def test_le(self):
        x, y = fvector(), fvector()
        fn = function([x,y], x <= y)
        l = numpy.asarray([0.,-1.,1.])
        r = numpy.asarray([0.,1.,-1.])
        v = fn(l, r)
        self.failUnless(numpy.all(v == (l <= r)), (v, (l<=r)))

    def test_ge(self):
        x, y = fvector(), fvector()
        fn = function([x,y], x >= y)
        l = numpy.asarray([0.,-1.,1.])
        r = numpy.asarray([0.,1.,-1.])
        v = fn(l, r)
        self.failUnless(numpy.all(v == (l >= r)), (v, (l>=r)))

    def test_eq(self):
        x, y = fvector(), fvector()
        fn = function([x,y], eq(x,y))
        l = numpy.asarray([0.,-1.,1.])
        r = numpy.asarray([0.,1.,-1.])
        v = fn(l, r)
        self.failUnless(numpy.all(v == (l == r)), (v, (l==r)))

    def test_neq(self):
        x, y = fvector(), fvector()
        fn = function([x,y], neq(x, y))
        l = numpy.asarray([0.,-1.,1.])
        r = numpy.asarray([0.,1.,-1.])
        v = fn(l, r)
        self.failUnless(numpy.all(v == (l != r)), (v, (l!=r)))

class _test_bitwise(unittest.TestCase):
    def test_or(self):
        x, y = bvector(), bvector()
        fn = function([x,y], x|y)
        l = numpy.asarray([0,0,1,1], dtype = 'int8')
        r = numpy.asarray([0,1,0,1], dtype = 'int8')
        v = fn(l, r)
        self.failUnless(numpy.all(v == (operator.or_(l, r))), (l, r, v))

    def test_xor(self):
        x, y = bvector(), bvector()
        fn = function([x,y], x^y)
        ix = x
        ix ^= y
        gn = function([x,y], ix)
        l = numpy.asarray([0,0,1,1], dtype = 'int8')
        r = numpy.asarray([0,1,0,1], dtype = 'int8')
        v = fn(l, r)
        self.failUnless(numpy.all(v == (operator.xor(l, r))), (l, r, v))
        v = gn(l, r)
        #test the in-place stuff
        self.failUnless(numpy.all(l == numpy.asarray([0,1,1,0])), l)

    def test_and(self):
        x, y = bvector(), bvector()
        fn = function([x,y], x&y)
        l = numpy.asarray([0,0,1,1], dtype = 'int8')
        r = numpy.asarray([0,1,0,1], dtype = 'int8')
        v = fn(l, r)
        self.failUnless(numpy.all(v == (operator.and_(l, r))), (l, r, v))

    def test_inv(self):
        x, y = bvector(), bvector()
        fn = function([x,y], ~x)
        l = numpy.asarray([0,0,1,1], dtype = 'int8')
        r = numpy.asarray([0,1,0,1], dtype = 'int8')
        v = fn(l, r)
        self.failUnless(numpy.all(v == (~l)), (l, r, v))



class T_add(unittest.TestCase):

    def test_complex_all_ops(self):
        for nbits in (64, 128):
            a = value(numpy.ones(3, dtype='complex%i' % nbits)+0.5j)
            b = value(numpy.ones(3, dtype='complex%i' % nbits)+1.5j)
            tests = (("+", lambda x,y: x+y),
                     ("-", lambda x,y: x-y),
                     ("*", lambda x,y: x*y),
                     ("/", lambda x,y: x/y))
            for s, fn in tests:
                f = function([a,b], fn(a, b), mode = compile.Mode(optimizer = None, linker = 'c'))
                self.failUnless(numpy.all(fn(a.data, b.data) == f(a.data, b.data)))

    def test_grad_scalar_l(self):
        verify_grad(self, add, [numpy.asarray([3.0]), numpy.random.rand(3)])
    def test_grad_scalar_r(self):
        verify_grad(self, add, [numpy.random.rand(3), numpy.asarray([3.0])])
    def test_grad_row(self):
        verify_grad(self, add, [numpy.random.rand(3, 5), numpy.random.rand(1, 5)])
    def test_grad_col(self):
        verify_grad(self, add, [numpy.random.rand(3, 5), numpy.random.rand(3, 1)])

class T_exp(unittest.TestCase):

    def test_grad_0(self):
        verify_grad(self, exp, [
            numpy.asarray([[ 1.5089518 ,  1.48439076, -4.7820262 ],
            [ 2.04832468,  0.50791564, -1.58892269]])])
    def test_grad_1(self):
        verify_grad(self, tensor._exp_inplace, [
            numpy.asarray([[ 1.5089518 ,  1.48439076, -4.7820262 ],
            [ 2.04832468,  0.50791564, -1.58892269]])])

# class T_abs(unittest.TestCase):
#     def test_impl(self):
#         t = as_tensor(1.0)
#         check_eq(self, t, abs(t), 1.0, 1.0)
#         check_eq(self, t, abs(t), -1.0, 1.0)

#         for shape in (2,), (3,4):
#             t = as_tensor(numpy.ones(shape))
#             d = numpy.random.rand(*shape)*2-1.0
#             check_eq(self, t, abs(t), d, abs(d))
#             check_eq(self, t, abs(t), -d, abs(-d))

#     def test_grad(self):
#         verify_grad(self, Abs, [numpy.ones(())])
#         verify_grad(self, Abs, [numpy.ones(3)])

#     class AbsBadGrad(Abs):
#         def grad(self, (x, ), (gz, )):
#             return mul(gz * sgn(x),0.9),

#     def test_badgrad(self):
#         try:
#             verify_grad(self, T_abs.AbsBadGrad, [numpy.ones(())])
#         except Exception, e:
#             self.failUnless(str(e) == verify_grad.E_grad, str(e))
#             return
#         self.fail()

# class T_fill(unittest.TestCase):
#     def test0(self):
#         t = fill(numpy.asarray([1,2,3]), 9)
#         self.failUnless(t.owner.__class__ == Fill)
#         o = t.owner
#         self.failUnless(o.inputs[0].broadcastable == (0,))
# #        self.failUnless(o.inputs[0].dtype[0:3] == 'int')
#         self.failUnless(o.inputs[1].broadcastable == (1,))
# #        self.failUnless(o.inputs[1].dtype[0:3] == 'flo')
#         self.failUnless(o.outputs[0].broadcastable == (0,))
# #        self.failUnless(o.outputs[0].dtype[0:3] == 'flo')
#         self.failUnless(numpy.all(eval_outputs([t]) == [9,9,9]))

#     def test1(self):
#         x = as_tensor(numpy.ones((4,5)))
#         l = ones_like(x[:,0:1])
#         r = ones_like(x[0:1,:])
#         xx = x + dot(l,r)
#         self.failUnless(numpy.mean(eval_outputs([xx]) == 2.0))

# class T_sum(unittest.TestCase):
#     def test_impl(self):
#         t = as_tensor(0.0)
#         check_eq(self, t, Sum(t).out, 1.0, 1.0)
#         check_eq(self, t, Sum(t).out, -1.0, -1.0)

#         t = as_tensor([0.0, 0.0])
#         d = numpy.asarray([-0.4, 1.2])
#         check_eq(self, t, Sum(t).out, d, numpy.sum(d))
#         check_eq(self, t, Sum(t).out, -d, -numpy.sum(d))

# class T_mul(unittest.TestCase):
#     def setUp(self):
#         numpy.random.seed([1,2,3,4])

#     def test_elemwise(self):
#         a = as_tensor(0.0)
#         b = as_tensor(0.0)
#         check_eq2_both(self, [a,b], mul(a,b), [3.0, 4.0], 12.0)
#         check_eq2_both(self, [a,b], mul(b,a), [-1.0,2.0], -2.0)

#         a = as_tensor(numpy.ones(2))
#         b = as_tensor(numpy.ones(2))
#         aa = numpy.asarray([-0.5, 4.0])
#         bb = numpy.asarray([-0.5, 2.0])
#         check_eq2_both(self, [a,b], mul(a,b), [aa,bb], numpy.asarray([0.25, 8.0]))
#         check_eq2_both(self, [a,b], mul(a,b), [bb,aa], numpy.asarray([0.25, 8.0]))

#     def test_scalar(self):
#         r = numpy.random.rand(2,3)
#         a = as_tensor(r)
#         b = as_tensor(2.0)
#         check_eq2_both(self, [a,b], mul(a,b), [r, 2.0], r*2.0)
#         check_eq2_both(self, [a,b], mul(a,b), [r, 4.0], r*4.0)
#         self.failUnless(b.data == 2.0)

#     def test_rowcol(self):
#         r1 = numpy.random.rand(3,5)
#         r2 = numpy.random.rand(1,5)
#         r3 = numpy.random.rand(3,1)
#         a1, a2, a3 = as_tensor(r1), as_tensor(r2), as_tensor(r3)
#         check_eq2_both(self, [a1,a2], mul(a1,a2), [r1, r2], r1*r2)
#         check_eq2_both(self, [a1,a3], mul(a1,a3), [r1, r3], r1*r3)

#     def test_grad_elemwise(self):
#         verify_grad(self, Mul, [numpy.random.rand(3,4), numpy.random.rand(3,4)])
#     def test_grad_scalar_l(self):
#         verify_grad(self, Mul, [numpy.asarray([3.0]), numpy.random.rand(3)])
#     def test_grad_scalar_r(self):
#         verify_grad(self, Mul, [numpy.random.rand(3), numpy.asarray([3.0])])
#     def test_grad_row(self):
#         verify_grad(self, Mul, [numpy.random.rand(3, 5), numpy.random.rand(1, 5)])
#     def test_grad_row2(self):
#         op = lambda x, y: Mul(x, DimShuffle(y, ['x', 0]).out)
#         verify_grad(self, op, [numpy.random.rand(3, 5), numpy.random.rand(5)])
#     def test_grad_col(self):
#         verify_grad(self, Mul, [numpy.random.rand(3, 5), numpy.random.rand(3, 1)])

#     def test_wrong_shapes(self):
#         a = as_tensor(numpy.ones(3))
#         b = as_tensor(numpy.ones(4))
#         try:
#             check_eq2(self, [a,b], Mul(a,b).out,
#                       [numpy.ones(3), numpy.ones(4)], 1.0)
#             self.fail()
#         except ValueError, e:
#             self.failUnless('shape mismatch' in str(e))
#         try:
#             check_eq2_c(self, [a,b], Mul(a,b).out,
#                         [numpy.ones(3), numpy.ones(4)], 1.0)
#             self.fail()
#         except ValueError, e:
#             pass

# class T_div(unittest.TestCase):
#     def setUp(self):
#         numpy.random.seed(9999)
#     def test_grad_e(self):
#         verify_grad(self, Div, [numpy.random.rand(3), numpy.ones(3)])
#         verify_grad(self, Div, [numpy.random.rand(3,5), numpy.random.rand(3,5)+0.1])
#         verify_grad(self, Div, [numpy.ones(()), numpy.ones(())])

#     def test_grad_sl(self):
#         verify_grad(self, Div, [numpy.ones((3, 5)), numpy.ones((1, 1))])
#         verify_grad(self, Div, [numpy.random.rand(3), numpy.ones((1, ))])
#         verify_grad(self, Div, [numpy.random.rand(3,5), numpy.random.rand(1,1)])

# class T_log2(unittest.TestCase):
#     def test0(self):
#         verify_grad(self, Log2, [numpy.random.rand(3,1)+0.0001])

# class T_log(unittest.TestCase):
#     def test0(self):
#         verify_grad(self, Log, [numpy.random.rand(3,1)+0.0001])
#     def test1(self):
#         a = as_tensor(numpy.ones(2))
#         b = as_tensor(numpy.ones(2))
#         aa = numpy.asarray([0.5, 4.0])
#         bb = numpy.asarray([0.5, 2.0])
#         check_eq2(self, [a], log(a), [aa], numpy.log(numpy.asarray(aa)))

# class T_pow(unittest.TestCase):
#     def setUp(self):
#         numpy.random.seed(9999)
#     def test_elemwise(self):
#         verify_grad(self, Div, [numpy.random.rand(3,4), numpy.random.rand(3,4)+0.1])
#         verify_grad(self, Pow, [numpy.random.rand(3,4), numpy.random.rand(3,4)])
#     def test_scalar_l(self):
#         verify_grad(self, Pow, [numpy.asarray([3.0]), numpy.random.rand(3)])
#     def test_scalar_r(self):
#         verify_grad(self, Pow, [numpy.random.rand(3), numpy.asarray([3.0])])
#     def test_row(self):
#         verify_grad(self, Pow, [numpy.random.rand(3, 5), numpy.random.rand(1, 5)])
#     def test_col(self):
#         verify_grad(self, Pow, [numpy.random.rand(3, 5), numpy.random.rand(3, 1)])

class _testCase_matinv(unittest.TestCase):

    def setUp(self):
        numpy.random.seed(1)

    def mat_reciprocal(self,dim):
        # symbolic program
        # broadcastable=[False,False] means that the shape of matrix is two dimensional,
        # and none of the dimensions are constrained to have length 1.
        # Note that Tensor's constructor does not actually allocate any memory.
        # TODO: Make Tensor syntax more explicit, and maybe give shape or number of dimensions.
        a, b = matrices('ab')
        ab = a*b
        # Here, as_tensor actually uses the data allocated by numpy.
        diff = ab - as_tensor(numpy.ones((dim,dim)))
        # Sum of squared errors
        ssdiff = sum((diff**2.0))

        g_b = grad(ssdiff, b)

        # compilation to function
        # [a,b] are the inputs, [ssdiff,g_b] are the outputs
        fn = function([a,b], [ssdiff,g_b])

        # use the function
        x = numpy.random.rand(dim,dim)+0.1      # Initialized s.t. x is not too tiny
        w = numpy.random.rand(dim,dim)
        for i in xrange(300):
            ssd, gw = fn(x,w)
            #print ssd, x*w, x, w
            if i == 0:
                str0 = str(ssd)
            w -= 0.4 * gw

        return str0, str(ssd)

    def test_reciprocal(self):
        """Matrix reciprocal by gradient descent"""
        self.assertEqual(('6.10141615619', '0.00703816291711'), self.mat_reciprocal(3))

class t_dot(unittest.TestCase):
    def setUp(self):
        numpy.random.seed(44)

    @staticmethod
    def rand(*args):
        return numpy.random.rand(*args)

    def cmp_dot(self,x,y):
        #x, y are matrices or numbers
        def spec(x):
            x = numpy.asarray(x)
            return type(x), x.dtype, x.shape
        nz = numpy.dot(x,y)
        tz = eval_outputs([dot(as_tensor(x), as_tensor(y))])
        self.failUnless(tz.dtype == nz.dtype)
        self.failUnless(tz.shape == nz.shape)
        self.failUnless(_approx_eq(nz, tz))

    #def test_dot_0d_0d(self): self.cmp_dot(1.1, 2.2)
    #def test_dot_0d_1d(self): self.cmp_dot(1.1, self.rand(5))
    #def test_dot_0d_2d(self): self.cmp_dot(3.0, self.rand(6,7))
    #def test_dot_0d_3d(self): self.cmp_dot(3.0, self.rand(8,6,7))
    #def test_dot_1d_0d(self): self.cmp_dot(self.rand(5), 1.1 )
    def test_dot_1d_1d(self): self.cmp_dot(self.rand(5), self.rand(5))
    def test_dot_1d_2d(self): self.cmp_dot(self.rand(6), self.rand(6,7))
    #def test_dot_1d_3d(self): self.cmp_dot(self.rand(6), self.rand(8,6,7))
    #def test_dot_2d_0d(self): self.cmp_dot(self.rand(5,6), 1.0)
    def test_dot_2d_1d(self): self.cmp_dot(self.rand(5,6), self.rand(6))
    def test_dot_2d_2d(self): self.cmp_dot(self.rand(5,6), self.rand(6,7))
    #def test_dot_2d_3d(self): self.cmp_dot(self.rand(5,6), self.rand(8,6,7))
    #def test_dot_3d_0d(self): self.cmp_dot(self.rand(4,5,6), 1.0)
    #def test_dot_3d_1d(self): self.cmp_dot(self.rand(4,5,6), self.rand(6))
    #def test_dot_3d_2d(self): self.cmp_dot(self.rand(4,5,6), self.rand(6,7))
    #def test_dot_3d_3d(self): self.cmp_dot(self.rand(4,5,6), self.rand(8,6,7))

    def not_aligned(self, x, y):
        z = dot(x,y)
        try:
            tz = eval_outputs([z], mode = compile.Mode(optimizer = None, linker = 'py'))
        except ValueError, e:
            self.failUnless(e[0].split()[1:4] == ['are', 'not', 'aligned'], e)
            return
        self.fail()

    def test_align_1_1(self): self.not_aligned(self.rand(5), self.rand(6))
    def test_align_1_2(self): self.not_aligned(self.rand(5), self.rand(6,4))
    #def test_align_1_3(self): self.not_aligned(self.rand(5), self.rand(6,4,7))
    def test_align_2_1(self): self.not_aligned(self.rand(5,4), self.rand(6))
    def test_align_2_1(self): self.not_aligned(self.rand(5,4), self.rand(6,7))
    #def test_align_2_3(self): self.not_aligned(self.rand(5,4), self.rand(6,7,8))
    #def test_align_3_1(self): self.not_aligned(self.rand(5,4,3), self.rand(6))
    #def test_align_3_2(self): self.not_aligned(self.rand(5,4,3), self.rand(6,7))
    #def test_align_3_3(self): self.not_aligned(self.rand(5,4,3), self.rand(6,7,8))

    def test_grad(self):
        #verify_grad(self, dot, [self.rand(2,3,4), self.rand(4)])
        verify_grad(self, dot, [self.rand(2,3), self.rand(3,2)])
        verify_grad(self, dot, [self.rand(2), self.rand(2,3)])
        verify_grad(self, dot, [self.rand(3,2), self.rand(2)])
        verify_grad(self, dot, [self.rand(2), self.rand(2)])
        #verify_grad(self, dot, [self.rand(), self.rand(2)])
        #verify_grad(self, dot, [self.rand(), self.rand(2,5)])

class t_gemm(unittest.TestCase):
    def setUp(self):
        numpy.random.seed(44)
        _approx_eq.debug = 0
        Gemm.debug = False

    @staticmethod
    def _gemm(z,a,x,y,b):
        assert a.shape == ()
        assert b.shape == ()
        return b * z + a * numpy.dot(x,y)
    @staticmethod
    def rand(*args):
        return numpy.random.rand(*args)

    def cmp(self, z, a, x, y, b):
        def cmp_linker(z, a, x, y, b, l):
            z,a,x,y,b = [numpy.asarray(p) for p in z,a,x,y,b]
            z_orig = z.copy()
            tz,ta,tx,ty,tb = [as_tensor(p).type() for p in z,a,x,y,b]

            f = function([tz,ta,tx,ty,tb], gemm(tz,ta,tx,ty,tb), mode=compile.Mode(optimizer = None, linker = l))
            new_z = f(z,a,x,y,b)
            z_after = self._gemm(z_orig, a, x, y, b)

            self.failUnless(z is new_z)
            #print z_orig, z_after, z, type(z_orig), type(z_after), type(z)
            #_approx_eq.debug = 1
            self.failUnless(_approx_eq(z_after, z))
            if a == 0.0 and b == 1.0:
                return
            else:
                self.failIf(numpy.all(z_orig == z))

        cmp_linker(copy(z), a, x, y, b, 'c|py')
        cmp_linker(copy(z), a, x, y, b, 'c')
        cmp_linker(copy(z), a, x, y, b, 'py')

    def test0a(self): 
        Gemm.debug = True
        try:
            g = gemm([1.], 1., [1.], [1.], 1.)
        except ValueError, e:
            if e[0] is Gemm.E_rank:
                return
        self.fail()

    def test0(self): 
        try:
            self.cmp(1., 0., 1.0, 1.0, 1.0)
        except ValueError, e:
            if e[0] is Gemm.E_rank:
                return
        self.fail()

    def test2(self): 
        try:
            self.cmp(2., 1.0, [3,2,1.], [[1],[2],[3.]], 1.0)
        except ValueError, e:
            self.failUnless(e[0] == Gemm.E_rank)
            return
        self.fail()
    def test4(self): 
        self.cmp(self.rand(3,4), 1.0, self.rand(3,5), self.rand(5,4), 0.0)
    def test5(self): self.cmp(self.rand(3,4), 1.0,
            self.rand(3,5), self.rand(5,4), 1.0)
    def test6(self): self.cmp(self.rand(3,4), 1.0,
            self.rand(3,5), self.rand(5,4), -1.0)
    def test7(self): self.cmp(self.rand(3,4), 0.0,
            self.rand(3,5), self.rand(5,4), 0.0)
    def test8(self): self.cmp(self.rand(3,4), 0.0,
            self.rand(3,5), self.rand(5,4), 0.6)
    def test9(self): self.cmp(self.rand(3,4), 0.0,
            self.rand(3,5), self.rand(5,4), -1.0)
    def test10(self): 
        _approx_eq.debug = 1
        self.cmp(self.rand(3,4), -1.0, self.rand(3,5), self.rand(5,4), 0.0)
    def test11(self): self.cmp(self.rand(3,4), -1.0,
            self.rand(3,5), self.rand(5,4), 1.0)
    def test12(self): self.cmp(self.rand(3,4), -1.0,
            self.rand(3,5), self.rand(5,4), -1.0)

    def test_destroy_map0(self):
        """test that only first input can be overwritten"""
        Z = as_tensor(self.rand(2,2))
        try:
            gemm(Z, 1.0, Z, Z, 1.0)
        except ValueError, e:
            if e[0] == Gemm.E_z_uniq:
                return
        self.fail()
    def test_destroy_map1(self):
        """test that only first input can be overwritten"""
        Z = as_tensor(self.rand(2,2))
        A = as_tensor(self.rand(2,2))
        try:
            gemm(Z, 1.0, A, tensor._transpose_inplace(Z), 1.0)
        except ValueError, e:
            if e[0] == Gemm.E_z_uniq:
                return
        self.fail()
    def test_destroy_map2(self):
        """test that only first input can be overwritten"""
        Z = as_tensor(self.rand(2,2))
        A = as_tensor(self.rand(2,2))
        try:
            gemm(Z, 1.0, tensor._transpose_inplace(Z), A, 1.0)
        except ValueError, e:
            if e[0] == Gemm.E_z_uniq:
                return
        self.fail()
    def test_destroy_map3(self):
        """test that only first input can be overwritten"""
        Z = as_tensor(self.rand(2,2))
        A = as_tensor(self.rand(2,2))
        try:
            gemm(Z, 1.0, Z, A, 1.0)
        except ValueError, e:
            if e[0] == Gemm.E_z_uniq:
                return
        self.fail()

    def test_destroy_map4(self):
        """test that dot args can be aliased"""
        Z = value(self.rand(2,2))
        A = value(self.rand(2,2))
        eval_outputs([gemm(Z, 1.0, A, A, 1.0)])
        eval_outputs([gemm(Z, 1.0, A, A.T, 1.0)])


    def test_transposes(self):
        # three square matrices which are not contiguous
        A = self.rand(4,5)[:,:4]
        B = self.rand(4,5)[:,:4]
        C = self.rand(4,5)[:,:4]

        def t(z,x,y,a=1.0, b=0.0,l='c|py',dt='float64'):
            z,a,x,y,b = [numpy.asarray(p,dtype=dt) for p in z,a,x,y,b]
            z_orig = z.copy()
            z_after = self._gemm(z, a, x, y, b)

            tz,ta,tx,ty,tb = [value(p) for p in z,a,x,y,b]

            f = function([tz,ta,tx,ty,tb], gemm(tz,ta,tx,ty,tb), mode = compile.Mode(optimizer = None, linker=l))
            f(z, a, x, y, b)
            self.failUnless(_approx_eq(z_after, z), (z_orig, z_after, z))
            f(z.T, a, y.T, x.T, b)
            self.failUnless(_approx_eq(z_after, z))

        t(C,A,B)
        t(C.T, A, B)
        t(C, A.T, B, dt='float32')
        t(C, A, B.T)
        t(C.T, A.T, B)
        t(C, A.T, B.T, dt='float32')
        t(C.T, A, B.T)
        t(C.T, A.T, B.T, dt='float32')

        t(C, A[:,:2], B[:2, :])
        t(C.T, A[:,:2], B[:2, :], dt='float32')
        t(C, A[:2,:].T, B[:2, :])
        t(C.T, A[:2,:].T, B[:2, :], dt='float32')
        t(C, A[:2,:].T, B[:, :2].T)
        t(C.T, A[:2,:].T, B[:, :2].T)

        try:
            t(C.T, A[:2,:], B[:, :2].T)
        except ValueError, e:
            if e[0].find('aligned') >= 0:
                return
        self.fail()

class T_tensorfromscalar(unittest.TestCase):
    def test0(self):
        s = scal.constant(56)
        t = tensor_from_scalar(s)
        self.failUnless(t.owner.op is tensor_from_scalar)
        self.failUnless(t.type.broadcastable == (), t.type.broadcastable)
        self.failUnless(t.type.ndim == 0, t.type.ndim)
        self.failUnless(t.type.dtype == s.type.dtype)

        v = eval_outputs([t])

        self.failUnless(v == 56, v)
        self.failUnless(isinstance(v, numpy.ndarray))
        self.failUnless(v.shape == (), v.shape)

    def test1(self):
        s = scal.constant(56)
        t = as_tensor(s)
        self.failUnless(t.owner.op is tensor_from_scalar)
        self.failUnless(t.type.broadcastable == (), t.type.broadcastable)
        self.failUnless(t.type.ndim == 0, t.type.ndim)
        self.failUnless(t.type.dtype == s.type.dtype)

        v = eval_outputs([t])

        self.failUnless(v == 56, v)
        self.failUnless(isinstance(v, numpy.ndarray))
        self.failUnless(v.shape == (), v.shape)


# def _tensor(data, broadcastable=None, name=None):
#     """Return a Tensor containing given data"""
#     data = numpy.asarray(data)
#     if broadcastable is None:
#         broadcastable = [s==1 for s in data.shape]
#     elif broadcastable in [0, 1]:
#         broadcastable = [broadcastable] *  len(data.shape)
#     rval = Tensor(data.dtype, broadcastable, name)
#     rval.data = data # will raise if broadcastable was mis-specified
#     return rval



# class T_tensor(unittest.TestCase):
#     def test0(self): # allocate from a scalar float
#         t = _tensor(1.0)
#         self.failUnless(isinstance(t, Tensor))
#         self.failUnless(t.dtype == 'float64')
#         self.failUnless(t.broadcastable == ())
#         self.failUnless(t.role == None)
#         self.failUnless(isinstance(t.data, numpy.ndarray))
#         self.failUnless(str(t.data.dtype) == 'float64')
#         self.failUnless(t.data == 1.0)
#     def test0_int(self): # allocate from a scalar float
#         t = _tensor(1)
#         self.failUnless(isinstance(t, Tensor))
#         self.failUnless(t.dtype == 'int64' or t.dtype == 'int32')
#     def test1(self): # allocate from a vector of ints, not broadcastable
#         t = _tensor(numpy.ones(5,dtype='int32'))
#         self.failUnless(isinstance(t, Tensor))
#         self.failUnless(t.dtype == 'int32')
#         self.failUnless(t.broadcastable == (0,))
#         self.failUnless(isinstance(t.data, numpy.ndarray))
#         self.failUnless(str(t.data.dtype) == 'int32')
#     def test2(self): # allocate from a column matrix of complex with name
#         t = _tensor(numpy.ones((5,1),dtype='complex64'),name='bart')
#         self.failUnless(isinstance(t, Tensor))
#         self.failUnless(t.dtype == 'complex64')
#         self.failUnless(t.broadcastable == (0,1))
#         self.failUnless(isinstance(t.data, numpy.ndarray))
#         self.failUnless(t.name == 'bart')
#     def test2b(self): # allocate from a column matrix, not broadcastable
#         t = _tensor(numpy.ones((5,1),dtype='complex64'),broadcastable=0)
#         self.failUnless(isinstance(t, Tensor))
#         self.failUnless(t.dtype == 'complex64')
#         self.failUnless(t.broadcastable == (0,0))
#         self.failUnless(isinstance(t.data, numpy.ndarray))
#         f = Function([t], [t], linker_cls=gof.CLinker)
#         self.failUnless(numpy.all(t.data == f(t.data)))
#     def test_data_normal(self): #test that assigning to .data works when it should
#         t = _tensor(numpy.ones((5,1),dtype='complex64'), broadcastable=0)
#         o27 = numpy.ones((2,7), dtype='complex64')
#         t.data = o27
#         lst = t._data
#         self.failUnless(t.data.shape == (2,7))
#         self.failUnless(t.data is o27)
#         self.failUnless(t._data is lst)
#     def test_data_badrank0(self):
#         t = _tensor(numpy.ones((5,1),dtype='complex64'), broadcastable=0)
#         try:
#             t.data = numpy.ones((2,7,1))
#             self.fail()
#         except ValueError, e:
#             self.failUnless(e[0] is Tensor.filter.E_rank)
#         try:
#             t.data = numpy.ones(1)
#             self.fail()
#         except ValueError, e:
#             self.failUnless(e[0] is Tensor.filter.E_rank)
#     def test_data_badrank1(self):
#         t = _tensor(numpy.ones((1,1),dtype='complex64'), broadcastable=1)
#         try:
#             t.data = numpy.ones((1,1,1))
#             self.fail()
#         except ValueError, e:
#             self.failUnless(e[0] is Tensor.filter.E_rank)
#         try:
#             t.data = numpy.ones(1)
#             self.fail()
#         except ValueError, e:
#             self.failUnless(e[0] is Tensor.filter.E_rank)
#     def test_data_badshape0(self):
#         t = _tensor(numpy.ones((1,1),dtype='complex64'), broadcastable=1)
#         try:
#             t.data = numpy.ones((1,2))
#             self.fail()
#         except ValueError, e:
#             self.failUnless(e[0] is Tensor.filter.E_shape)
#         try:
#             t.data = numpy.ones((0,1))
#             self.fail()
#         except ValueError, e:
#             self.failUnless(e[0] is Tensor.filter.E_shape)

#     def test_cast0(self):
#         t = Tensor('float32', [0])
#         t.data = numpy.random.rand(4) > 0.5
#         self.failUnless(str(t.data.dtype) == t.dtype)

# class T_stdlib(unittest.TestCase):
#     def test0(self):
#         t = _tensor(1.0)
#         tt = t.clone(False)
#         self.failUnless(t.dtype == tt.dtype)
#         self.failUnless(t.broadcastable is tt.broadcastable)
#         self.failUnless(tt.data is None)
#         self.failUnless(t.data == 1.0)
#     def test0b(self):
#         t = _tensor(1.0)
#         tt = t.clone()
#         self.failUnless(t.dtype == tt.dtype)
#         self.failUnless(t.broadcastable is tt.broadcastable)
#         self.failUnless(tt.data is None)
#         self.failUnless(t.data == 1.0)

#     def test1(self):
#         t = _tensor(1.0)
#         tt = t.clone(True)
#         self.failUnless(t.dtype == tt.dtype)
#         self.failUnless(t.broadcastable is tt.broadcastable)
#         self.failUnless(tt.data == 1.0)
#         self.failUnless(t.data == 1.0)
#         self.failUnless(t.data is not tt.data)
#     def test1b(self):
#         t = _tensor(1.0)
#         tt = copy(t)
#         self.failUnless(t.dtype == tt.dtype)
#         self.failUnless(t.broadcastable is tt.broadcastable)
#         self.failUnless(tt.data == 1.0)
#         self.failUnless(t.data == 1.0)
#         self.failUnless(t.data is not tt.data)


class _test_grad(unittest.TestCase):
    class O(gof.op.Op):
        def __init__(self):
            self.gval0 = scalar('e')
            self.gval1 = scalar('f')
        def make_node(self):
            inputs = [scalar('a'),scalar('c')]
            outputs = [scalar('b'),scalar('d')]
            return gof.Apply(self, inputs, outputs)
        def grad(self, (x0,x1), (gz0,gz1)):
            return self.gval0, self.gval1

    def test_1param(self):
        """grad: Test passing a single result param"""
        o = _test_grad.O()
        a1 = o.make_node()
        self.failUnless(o.gval0 is grad(a1.outputs[0], a1.inputs[0]))

    def test_Nparam(self):
        """grad: Test passing multiple result params"""
        o = _test_grad.O()
        a1 = o.make_node()
        g0,g1 = grad(a1.outputs[0], a1.inputs)
        self.failUnless(o.gval0 is g0)
        self.failUnless(o.gval1 is g1)

    def test_1None_rval(self):
        """grad: Test returning a single None from grad"""
        o = _test_grad.O()
        a1 = o.make_node()
        g = grad(a1.outputs[0], a1.outputs[1])
        self.failUnless(isinstance(g, TensorConstant))
        self.failUnless(g.data == 0)
        try:
            grad(a1.outputs[0], 'wtf')
        except AttributeError, e:
            return
        self.fail()

    def test_NNone_rval(self):
        """grad: Test returning some Nones from grad"""
        o = _test_grad.O()
        a1 = o.make_node()
        g0,g1,g2 = grad(a1.outputs[0], a1.inputs + [scalar('z')])
        self.failUnless(o.gval0 is g0)
        self.failUnless(o.gval1 is g1)
        self.failUnless(isinstance(g2, TensorConstant))
        self.failUnless(g2.data == 0)

class T_op_cache(unittest.TestCase):

    def test0(self):
        """trigger bug in ticket #162"""
        lr = constant(0.011)
        v = matrix()
        v.name = 'v'
        gv = fill(v/v, 1.0)/v - (fill(v/v, 1.0) * v) / (v*v)
        fn_py = function([v], gv, mode = compile.Mode(optimizer = None, linker = 'py'))
        fn_c_or_py = function([v], gv, compile.Mode(optimizer = None, linker = 'c|py'))

        a = numpy.random.rand(5,2)
        self.failUnless(numpy.all(fn_py(a) == fn_c_or_py(a)))

if __name__ == '__main__':
    if 1:
        unittest.main()
    else:
        testcase =  t_dot

        suite = unittest.TestLoader()
        suite = suite.loadTestsFromTestCase(testcase)
        unittest.TextTestRunner(verbosity=2).run(suite)

<|MERGE_RESOLUTION|>--- conflicted
+++ resolved
@@ -713,13 +713,8 @@
     def test0(self):
         n = as_tensor(numpy.ones(()))
         t = transpose(n)
-<<<<<<< HEAD
         self.failUnless(t.owner.op == tensor._transpose_inplace)
-        f = function([n], [t])
-=======
-        self.failUnless(t.owner.op == transpose_inplace)
         f = function([n], t)
->>>>>>> f9032d6a
         tval = f(n.data)
         self.failUnless(tval.shape == n.data.shape)
 
@@ -730,13 +725,8 @@
     def test1(self):
         n = as_tensor(numpy.ones(5))
         t = transpose(n)
-<<<<<<< HEAD
         self.failUnless(t.owner.op == tensor._transpose_inplace)
-        f = function([n], [t])
-=======
-        self.failUnless(t.owner.op == transpose_inplace)
         f = function([n], t)
->>>>>>> f9032d6a
         tval = f(n.data)
         self.failUnless(tval.shape == n.data.shape)
         #test aliasing
@@ -746,13 +736,8 @@
     def test2(self):
         n = as_tensor(numpy.ones((5,3)))
         t = transpose(n)
-<<<<<<< HEAD
         self.failUnless(t.owner.op == tensor._transpose_inplace)
-        f = function([n], [t])
-=======
-        self.failUnless(t.owner.op == transpose_inplace)
         f = function([n], t)
->>>>>>> f9032d6a
         tval = f(n.data)
         self.failUnless(tval.shape == (3,5))
         #test aliasing
@@ -762,15 +747,9 @@
     def test3(self):
         """Test transpose of tensor, inplace version"""
         n = as_tensor(numpy.ones((5,3,2)))
-<<<<<<< HEAD
         t = tensor._transpose_inplace(n)
         self.failUnless(t.owner.op == tensor._transpose_inplace)
-        f = function([n], [t])
-=======
-        t = transpose_inplace(n)
-        self.failUnless(t.owner.op == transpose_inplace)
         f = function([n], t)
->>>>>>> f9032d6a
         tval = f(n.data)
         self.failUnless(tval.shape == (2,3,5))
         #test aliasing
