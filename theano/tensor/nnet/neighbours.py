--- conflicted
+++ resolved
@@ -35,27 +35,17 @@
             of the input is not a multiple of the pooling factor(s).
         - 'wrap_centered' :
             ?? TODO comment
-        - 'half' :
-            Equivalent to 'valid' if we pre-pad with zeros the input on
-            each side by (neib_shape[0]//2, neib_shape[1]//2)
 
     """
 
     __props__ = ("mode",)
 
     def __init__(self, mode='valid'):
-<<<<<<< HEAD
-        if mode not in ['valid', 'wrap_centered', 'ignore_borders', 'half']:
-            raise NotImplementedError("Only the mode valid, ignore_borders"
-                                      ",wrap_centered and half have been"
-                                      " implemented for the op Images2Neibs")
-=======
         if mode not in ['valid', 'half', 'full',
                         'wrap_centered', 'ignore_borders']:
             raise NotImplementedError("Only the mode valid, half, full, "
                                       "ignore_borders and wrap_centered have "
                                       "been implemented for Images2Neibs")
->>>>>>> 85501a81
         self.mode = mode
 
     def __str__(self):
@@ -255,8 +245,6 @@
             grid_c = 1 + ((ten4.shape[2] - (c % 2)) // step_x)
             # number of patch in width
             grid_d = 1 + ((ten4.shape[3] - (d % 2)) // step_y)
-<<<<<<< HEAD
-=======
         elif mode == "full":
             # This is equivalent to 'valid' with padding (c - 1, d - 1) on both sides
             # Thus the expanded image will have size (h + 2 * (c - 1), w + 2 * (d - 1))
@@ -277,7 +265,6 @@
             grid_c = 1 + ((ten4.shape[2] + c - 2) // step_x)
             # number of patch in width
             grid_d = 1 + ((ten4.shape[3] + d - 2) // step_y)
->>>>>>> 85501a81
         else:
             raise TypeError("Images2Neibs: unknow mode '%s'" % mode)
         z_dim0 = grid_c * grid_d * ten4.shape[1] * ten4.shape[0]
@@ -308,11 +295,8 @@
                                     ten4_2 -= height
                             elif mode == "half":
                                 ten4_2 -= wrap_centered_half_idx_shift_x
-<<<<<<< HEAD
-=======
                             elif mode == "full":
                                 ten4_2 -= c - 1
->>>>>>> 85501a81
                             if ten4_2 < 0 or ten4_2 >= height:
                                 z[0][z_row, d * i: d * i + d] = 0
                             else:
@@ -326,11 +310,8 @@
                                             ten4_3 -= width
                                     elif mode == "half":
                                         ten4_3 -= wrap_centered_half_idx_shift_y
-<<<<<<< HEAD
-=======
                                     elif mode == "full":
                                         ten4_3 -= d - 1
->>>>>>> 85501a81
                                     z_col = j + d * i
                                     if ten4_3 < 0 or ten4_3 >= width:
                                         z[0][z_row, z_col] = 0
@@ -353,14 +334,11 @@
         elif self.mode == 'half':
             grid_c = 1 + ((in_shape[2] - (c % 2)) // step_x)
             grid_d = 1 + ((in_shape[3] - (d % 2)) // step_y)
-<<<<<<< HEAD
-=======
         elif self.mode == 'full':
             grid_c = 1 + ((in_shape[2] + c - 2) // step_x)
             grid_d = 1 + ((in_shape[3] + d - 2) // step_y)
         else:
             raise TypeError("Images2Neibs: unknow mode '%s'" % self.mode)
->>>>>>> 85501a81
         z_dim0 = grid_c * grid_d * in_shape[1] * in_shape[0]
         z_dim1 = c * d
         return [(z_dim0, z_dim1)]
@@ -507,9 +485,6 @@
             grid_c = 1+(((PyArray_DIMS(%(ten4)s))[2]-(c%%2))/step_x);
             //number of patch in width
             grid_d = 1+(((PyArray_DIMS(%(ten4)s))[3]-(d%%2))/step_y);
-<<<<<<< HEAD
-        }else{
-=======
         }else if ( "%(mode)s" == "full") {
             if ( ((PyArray_DIMS(%(ten4)s))[2] < c) ||
                  ( (((PyArray_DIMS(%(ten4)s))[2]+c-2) %% step_x)!=0))
@@ -536,7 +511,6 @@
             //number of patch in width
             grid_d = 1+(((PyArray_DIMS(%(ten4)s))[3]+d-2)/step_y);
         }else {
->>>>>>> 85501a81
             PyErr_Format(PyExc_TypeError,
                          "Images2Neibs: unknow mode '%(mode)s'");
             %(fail)s;
@@ -604,11 +578,8 @@
                                 else if (ten4_2 >= height) ten4_2 -= height;
                             } else if ( "%(mode)s" == "half" ){
                                 ten4_2 -= wrap_centered_half_idx_shift_x;
-<<<<<<< HEAD
-=======
                             } else if ( "%(mode)s" == "full" ){
                                 ten4_2 -= c - 1;
->>>>>>> 85501a81
                             }
                             if (ten4_2 < 0 | ten4_2 >= height) {
                                 dtype_%(z)s* curr_z = (dtype_%(z)s*) PyArray_GETPTR2(%(z)s, z_row, d * i);
@@ -623,11 +594,8 @@
                                         else if (ten4_3 >= width) ten4_3 -= width;
                                     } else if ( "%(mode)s" == "half" ){
                                         ten4_3 -= wrap_centered_half_idx_shift_y;
-<<<<<<< HEAD
-=======
                                     } else if ( "%(mode)s" == "full" ){
                                         ten4_3 -= d - 1;
->>>>>>> 85501a81
                                     }
                                     int z_col = j + d * i;
                                     dtype_%(z)s* curr_z = (dtype_%(z)s*) PyArray_GETPTR2(%(z)s, z_row, z_col);
@@ -687,9 +655,6 @@
             the input is not a multiple of the pooling factor(s).
         ``wrap_centered``
             ?? TODO comment
-        ``half``
-            Equivalent to 'valid' if we pre-pad with zeros the input on
-            each side by (neib_shape[0]//2, neib_shape[1]//2)
 
     Returns
     -------
