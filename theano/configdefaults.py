--- conflicted
+++ resolved
@@ -24,14 +24,10 @@
         )
 
 AddConfigVar('init_gpu_device',
-<<<<<<< HEAD
-        "Initialize the gpu device to use. This don't change the default behavior. We don't default to try to move the computation to it. We don't default to put shared variable of float32 on it. Useful to run the test on a specific gpu.",
-=======
         ("Initialize the gpu device to use, works only if device=cpu. "
          "Unlike 'device', setting this option will NOT move computations, "
          "nor shared variables, to the specified GPU. "
          "It can be used to run GPU-specific tests on a particular GPU."),
->>>>>>> 5a755867
         EnumStr('', 'gpu0', 'gpu1', 'gpu2', 'gpu3',
                 allow_override=False)
         )
