import scipy.sparse
from theano.sparse import *

import random
import unittest
import theano

from theano import compile
from theano import gradient
from theano import gof

from theano.sparse.basic import _is_dense, _is_sparse, _is_dense_variable, _is_sparse_variable
from theano.sparse.basic import _mtypes, _mtype_to_str
from theano.tests import unittest_tools as utt


def eval_outputs(outputs):
    return compile.function([], outputs)()[0]

class T_transpose(unittest.TestCase):
    def setUp(self):
        utt.seed_rng()

    def test_transpose_csc(self):
        sp = sparse.csc_matrix(sparse.eye(5,3))
        a = as_sparse_variable(sp)
        self.failUnless(a.data is sp)
        self.failUnless(a.data.shape == (5,3))
        self.failUnless(a.type.dtype == 'float64', a.type.dtype)
        self.failUnless(a.type.format == 'csc', a.type.format)
        ta = transpose(a)
        self.failUnless(ta.type.dtype == 'float64', ta.type.dtype)
        self.failUnless(ta.type.format == 'csr', ta.type.format)

        vta = eval_outputs([ta])
        self.failUnless(vta.shape == (3,5))
    def test_transpose_csr(self):
        a = as_sparse_variable(sparse.csr_matrix(sparse.eye(5,3)))
        self.failUnless(a.data.shape == (5,3))
        self.failUnless(a.type.dtype == 'float64')
        self.failUnless(a.type.format == 'csr')
        ta = transpose(a)
        self.failUnless(ta.type.dtype == 'float64', ta.type.dtype)
        self.failUnless(ta.type.format == 'csc', ta.type.format)

        vta = eval_outputs([ta])
        self.failUnless(vta.shape == (3,5))

class T_Add(unittest.TestCase):
    def testSS(self):
        for mtype in _mtypes:
            a = mtype(numpy.array([[1., 0], [3, 0], [0, 6]]))
            aR = as_sparse_variable(a)
            self.failUnless(aR.data is a)
            self.failUnless(_is_sparse(a))
            self.failUnless(_is_sparse_variable(aR))

            b = mtype(numpy.asarray([[0, 2.], [0, 4], [5, 0]]))
            bR = as_sparse_variable(b)
            self.failUnless(bR.data is b)
            self.failUnless(_is_sparse(b))
            self.failUnless(_is_sparse_variable(bR))

            apb = add(aR, bR)
            self.failUnless(_is_sparse_variable(apb))

            self.failUnless(apb.type.dtype == aR.type.dtype, apb.type.dtype)
            self.failUnless(apb.type.dtype == bR.type.dtype, apb.type.dtype)
            self.failUnless(apb.type.format == aR.type.format, apb.type.format)
            self.failUnless(apb.type.format == bR.type.format, apb.type.format)

            val = eval_outputs([apb])
            self.failUnless(val.shape == (3,2))
            self.failUnless(numpy.all(val.todense() == (a + b).todense()))
            self.failUnless(numpy.all(val.todense() == numpy.array([[1., 2], [3, 4], [5, 6]])))

    def testSD(self):
        for mtype in _mtypes:
            a = numpy.array([[1., 0], [3, 0], [0, 6]])
            aR = tensor.as_tensor_variable(a)
            self.failUnless(aR.data is a)
            self.failUnless(_is_dense(a))
            self.failUnless(_is_dense_variable(aR))

            b = mtype(numpy.asarray([[0, 2.], [0, 4], [5, 0]]))
            bR = as_sparse_variable(b)
            self.failUnless(bR.data is b)
            self.failUnless(_is_sparse(b))
            self.failUnless(_is_sparse_variable(bR))

            apb = add(aR, bR)
            self.failUnless(_is_dense_variable(apb))

            self.failUnless(apb.type.dtype == aR.type.dtype, apb.type.dtype)
            self.failUnless(apb.type.dtype == bR.type.dtype, apb.type.dtype)

            val = eval_outputs([apb])
            self.failUnless(val.shape == (3, 2))
            self.failUnless(numpy.all(val == (a + b)))
            self.failUnless(numpy.all(val == numpy.array([[1., 2], [3, 4], [5, 6]])))

    def testDS(self):
        for mtype in _mtypes:
            a = mtype(numpy.array([[1., 0], [3, 0], [0, 6]]))
            aR = as_sparse_variable(a)
            self.failUnless(aR.data is a)
            self.failUnless(_is_sparse(a))
            self.failUnless(_is_sparse_variable(aR))

            b = numpy.asarray([[0, 2.], [0, 4], [5, 0]])
            bR = tensor.as_tensor_variable(b)
            self.failUnless(bR.data is b)
            self.failUnless(_is_dense(b))
            self.failUnless(_is_dense_variable(bR))

            apb = add(aR, bR)
            self.failUnless(_is_dense_variable(apb))

            self.failUnless(apb.type.dtype == aR.type.dtype, apb.type.dtype)
            self.failUnless(apb.type.dtype == bR.type.dtype, apb.type.dtype)

            val = eval_outputs([apb])
            self.failUnless(val.shape == (3, 2))
            self.failUnless(numpy.all(val == (a + b)))
            self.failUnless(numpy.all(val == numpy.array([[1., 2], [3, 4], [5, 6]])))

class T_conversion(unittest.TestCase):
    def setUp(self):
        utt.seed_rng()

    def test0(self):
        a = tensor.as_tensor_variable(numpy.random.rand(5))
        s = csc_from_dense(a)
        val = eval_outputs([s])
        self.failUnless(str(val.dtype)=='float64')
        self.failUnless(val.format == 'csc')

    def test1(self):
        a = tensor.as_tensor_variable(numpy.random.rand(5))
        s = csr_from_dense(a)
        val = eval_outputs([s])
        self.failUnless(str(val.dtype)=='float64')
        self.failUnless(val.format == 'csr')

    def test2(self):
        #call dense_from_sparse
        for t in _mtypes:
            s = t((2,5))
            s = t(scipy.sparse.identity(5))
            d = dense_from_sparse(s)
            s[0,0] = 1.0
            val = eval_outputs([d])
            self.failUnless(str(val.dtype)=='float64')
            self.failUnless(numpy.all(val[0] == [1,0,0,0,0]))


import scipy.sparse as sp
class test_structureddot(unittest.TestCase):
    def setUp(self):
        utt.seed_rng()

    def test_structuredot(self):
        bsize = 2
<<<<<<< HEAD
        typenames = 'int8', 'int32', 'int16', 'int64', 'float32', 'float64', 'complex64', 'complex128'
       
        for sparse_dtype in typenames:
            for dense_dtype in typenames:

                output_dtype = theano.scalar.upcast(sparse_dtype, dense_dtype)
                #print 'output_dtype = ', output_dtype

                #print '** sparse_dtype = ', sparse_dtype
                #print '** dense_dtype = ', dense_dtype

                # iterate for a few different random graph patterns
                for i in range(10):
                    spmat = sp.csc_matrix((4,6), dtype=sparse_dtype)
=======
        typenames = 'int8', 'int16', 'int32', 'int64', 'float32', 'float64', 'complex64', 'complex128'
       
        for sparse_dtype in typenames:
           for dense_dtype in typenames:
                # iterate for a few different random graph patterns
                for i in range(10):
                    spmat = sp.lil_matrix((4,6), dtype=sparse_dtype)
>>>>>>> c1933179
                    for i in range(5):
                        # set non-zeros in random locations (row x, col y)
                        x = numpy.floor(numpy.random.rand()*spmat.shape[0])
                        y = numpy.floor(numpy.random.rand()*spmat.shape[1])
                        spmat[x,y] = numpy.random.rand()*10
                    spmat = sp.csc_matrix(spmat)
               
<<<<<<< HEAD
                    kerns = tensor.Tensor(sparse_dtype, broadcastable=[False])('kerns')
                    images = tensor.Tensor(dense_dtype, broadcastable=[False, False])('images')
                    #print 'kerns.dtype = ', kerns.dtype
                    #print 'images.dtype = ', images.dtype
                    
=======
                    kerns = tensor.Tensor(broadcastable=[False], dtype=sparse_dtype)('kerns')
                    images = tensor.Tensor(broadcastable=[False, False], dtype=dense_dtype)('images')

                    output_dtype = theano.scalar.upcast(sparse_dtype, dense_dtype)
                    assert output_dtype in (sparse_dtype, dense_dtype)

>>>>>>> c1933179
                    ##
                    # Test compressed-sparse column matrices ###
                    ##

                    # build symbolic theano graph
                    def buildgraphCSC(kerns,images):
                        csc = CSC(kerns, spmat.indices[:spmat.size], spmat.indptr, spmat.shape)
<<<<<<< HEAD
                        assert csc.type.dtype == sparse_dtype
                        return structured_dot(csc, images.T)

                    out = buildgraphCSC(kerns,images)
                    f = theano.function([kerns,images], out)

                    # compute theano outputs
                    #print 'spmat.data', spmat.data.dtype.num
                    kernvals = numpy.array(spmat.data[:spmat.size])
                    #print 'kdtype', kernvals.dtype, kernvals.shape, kernvals.ndim, kernvals.dtype.num
                    #print 'type of kernvals = ', kernvals.dtype
                    imvals = 1.0 * numpy.array(numpy.arange(bsize*spmat.shape[1]).\
                            reshape(bsize,spmat.shape[1]), dtype=dense_dtype)
                    outvals = f(kernvals,imvals)

                    # compare to scipy
                    c = spmat * (imvals.T)
                    assert _is_dense(c)
                    assert str(outvals.dtype) == output_dtype

                    assert numpy.all(numpy.abs(outvals - 
                                     numpy.array(c, dtype=output_dtype)) < 1e-4)

                    #if sparse_dtype.startswith('float') and dense_dtype.startswith('float'):
                        #utt.verify_grad(buildgraphCSC, [kernvals,imvals])

    def notest(self):
        ##
        # Test compressed-sparse row matrices ###
        ##
        spmat = spmat.tocsr()
        
        # build theano graph
        def buildgraphCSR(kerns,images):
            csr = CSR(kerns, spmat.indices[:spmat.size], spmat.indptr, spmat.shape)
            assert csr.type.dtype == sparse_dtype
            return structured_dot(csr, images.T)
        out = buildgraphCSR(kerns,images)
        f = theano.function([kerns,images], out)
        # compute theano output
        kernvals = spmat.data[:spmat.size]
        imvals = 1.0 * numpy.arange(bsize*spmat.shape[1]).reshape(bsize,spmat.shape[1])
        outvals = f(kernvals,imvals)
        # compare to scipy
        c = spmat * (imvals.T)
        assert _is_dense(c)
        assert str(outvals.dtype) == output_dtype
        if not numpy.all(numpy.abs(outvals - numpy.array(c, dtype=output_dtype)) < 1e-5):
            print numpy.abs(outvals - numpy.array(c, dtype=output_dtype))
        assert numpy.all(numpy.abs(outvals - 
            numpy.array(c, dtype=output_dtype)) < 1e-4)

        # we could test more, but hopefully this suffices?
        if sparse_dtype.startswith('float') and dense_dtype.startswith('float'):
            utt.verify_grad( buildgraphCSR, [kernvals,imvals])
=======
                        assert csc.type.dtype == output_dtype
                        return structured_dot(csc, images.T)
                    out = buildgraphCSC(kerns,images)
                    f = theano.function([kerns,images], out)
                    # compute theano outputs
                    kernvals = spmat.data[:spmat.size]
                    imvals = 1.0 * numpy.arange(bsize*spmat.shape[1]).reshape(bsize,spmat.shape[1])
                    outvals = f(kernvals,imvals)
                    # compare to scipy
                    c = spmat * (imvals.T)
                    assert _is_dense(c)
                    assert numpy.all(outvals == c)
                    assert str(outvals.dtype) == output_dtype
                    assert c.dtype == outvals.dtype

                    if sparse_dtype.startswith('float') and dense_dtype.startswith('float'):
                        utt.verify_grad(buildgraphCSC, [kernvals,imvals])

                    ##
                    # Test compressed-sparse row matrices ###
                    ##
                    spmat = spmat.tocsr()
                    
                    # build theano graph
                    def buildgraphCSR(kerns,images):
                        csr = CSR(kerns, spmat.indices[:spmat.size], spmat.indptr, spmat.shape)
                        return structured_dot(csr, images.T)
                    out = buildgraphCSR(kerns,images)
                    f = theano.function([kerns,images], out)
                    # compute theano output
                    kernvals = spmat.data[:spmat.size]
                    imvals = 1.0 * numpy.arange(bsize*spmat.shape[1]).reshape(bsize,spmat.shape[1])
                    outvals = f(kernvals,imvals)
                    # compare to scipy
                    c = spmat * (imvals.T)
                    assert _is_dense(c)
                    assert numpy.all(outvals == c)
                    assert str(outvals.dtype) == output_dtype
                    assert c.dtype == outvals.dtype

                    # we could test more, but hopefully this suffices?
                    if sparse_dtype.startswith('float') and dense_dtype.startswith('float'):
                        utt.verify_grad( buildgraphCSR, [kernvals,imvals])
>>>>>>> c1933179

    def test_opt_unpack(self):
        kerns = tensor.Tensor(dtype='int64', broadcastable=[False])('kerns')
        spmat = sp.csc_matrix((4,6), dtype='int64')
        for i in range(5):
            # set non-zeros in random locations (row x, col y)
            x = numpy.floor(numpy.random.rand()*spmat.shape[0])
            y = numpy.floor(numpy.random.rand()*spmat.shape[1])
            spmat[x,y] = numpy.random.rand()*10
        spmat = sp.csc_matrix(spmat)
               
        images = tensor.Tensor(dtype='float32', broadcastable=[False, False])('images')

        cscmat = CSC(kerns, spmat.indices[:spmat.size], spmat.indptr, spmat.shape)
        f = theano.function([kerns, images], structured_dot(cscmat, images.T))

        sdcscpresent = False
        for node in f.maker.env.toposort():
            print node.op
            assert not isinstance(node.op, CSM)
            assert not isinstance(node.op, CSMProperties)
            if isinstance(f.maker.env.toposort()[1].op, StructuredDotCSC):
                sdcscpresent = True
        assert sdcscpresent

        kernvals = numpy.array(spmat.data[:spmat.size])
        #print 'kdtype', kernvals.dtype, kernvals.shape, kernvals.ndim, kernvals.dtype.num
        #print 'type of kernvals = ', kernvals.dtype
        bsize = 3
        imvals = 1.0 * numpy.array(numpy.arange(bsize*spmat.shape[1]).\
                reshape(bsize,spmat.shape[1]), dtype='float32')
        outvals = f(kernvals,imvals)
        print outvals

    def test_opt_ones(self):
        spmat = sp.csc_matrix((4,6), dtype='int64')
        for i in range(5):
            # set 1s in random locations (row x, col y)
            x = numpy.floor(numpy.random.rand()*spmat.shape[0])
            y = numpy.floor(numpy.random.rand()*spmat.shape[1])
            spmat[x,y] = 1
        spmat = sp.csc_matrix(spmat)
               
        images = tensor.Tensor(dtype='float32', broadcastable=[False, False])('images')

        f = theano.function([images], structured_dot(spmat, images.T))
        sdones_present = False
        for i, node in enumerate(f.maker.env.toposort()):
            print '  ', i, node.op
            if isinstance(node.op, StructuredDotCSC1):
                sdones_present = True
        assert sdones_present

        #print 'kdtype', kernvals.dtype, kernvals.shape, kernvals.ndim, kernvals.dtype.num
        #print 'type of kernvals = ', kernvals.dtype
        bsize = 3
        imvals = 1.0 * numpy.array(numpy.arange(bsize*spmat.shape[1]).\
                reshape(bsize,spmat.shape[1]), dtype='float32')
        outvals = f(imvals)
        print outvals

if __name__ == '__main__':
    unittest.main()<|MERGE_RESOLUTION|>--- conflicted
+++ resolved
@@ -161,30 +161,14 @@
 
     def test_structuredot(self):
         bsize = 2
-<<<<<<< HEAD
-        typenames = 'int8', 'int32', 'int16', 'int64', 'float32', 'float64', 'complex64', 'complex128'
+        typenames = 'float32', 'int64', 'int8', 'int32', 'int16', 'float64', 'complex64', 'complex128'
        
-        for sparse_dtype in typenames:
-            for dense_dtype in typenames:
-
-                output_dtype = theano.scalar.upcast(sparse_dtype, dense_dtype)
-                #print 'output_dtype = ', output_dtype
-
-                #print '** sparse_dtype = ', sparse_dtype
-                #print '** dense_dtype = ', dense_dtype
-
+        for dense_dtype in typenames:
+            for sparse_dtype in typenames:
+                print >> sys.stderr, dense_dtype, sparse_dtype
                 # iterate for a few different random graph patterns
                 for i in range(10):
                     spmat = sp.csc_matrix((4,6), dtype=sparse_dtype)
-=======
-        typenames = 'int8', 'int16', 'int32', 'int64', 'float32', 'float64', 'complex64', 'complex128'
-       
-        for sparse_dtype in typenames:
-           for dense_dtype in typenames:
-                # iterate for a few different random graph patterns
-                for i in range(10):
-                    spmat = sp.lil_matrix((4,6), dtype=sparse_dtype)
->>>>>>> c1933179
                     for i in range(5):
                         # set non-zeros in random locations (row x, col y)
                         x = numpy.floor(numpy.random.rand()*spmat.shape[0])
@@ -192,20 +176,10 @@
                         spmat[x,y] = numpy.random.rand()*10
                     spmat = sp.csc_matrix(spmat)
                
-<<<<<<< HEAD
-                    kerns = tensor.Tensor(sparse_dtype, broadcastable=[False])('kerns')
-                    images = tensor.Tensor(dense_dtype, broadcastable=[False, False])('images')
-                    #print 'kerns.dtype = ', kerns.dtype
-                    #print 'images.dtype = ', images.dtype
-                    
-=======
                     kerns = tensor.Tensor(broadcastable=[False], dtype=sparse_dtype)('kerns')
                     images = tensor.Tensor(broadcastable=[False, False], dtype=dense_dtype)('images')
 
                     output_dtype = theano.scalar.upcast(sparse_dtype, dense_dtype)
-                    assert output_dtype in (sparse_dtype, dense_dtype)
-
->>>>>>> c1933179
                     ##
                     # Test compressed-sparse column matrices ###
                     ##
@@ -213,80 +187,36 @@
                     # build symbolic theano graph
                     def buildgraphCSC(kerns,images):
                         csc = CSC(kerns, spmat.indices[:spmat.size], spmat.indptr, spmat.shape)
-<<<<<<< HEAD
                         assert csc.type.dtype == sparse_dtype
-                        return structured_dot(csc, images.T)
+                        rval = structured_dot(csc, images.T)
+                        assert rval.type.dtype == output_dtype
+                        return rval
 
                     out = buildgraphCSC(kerns,images)
                     f = theano.function([kerns,images], out)
 
                     # compute theano outputs
-                    #print 'spmat.data', spmat.data.dtype.num
-                    kernvals = numpy.array(spmat.data[:spmat.size])
-                    #print 'kdtype', kernvals.dtype, kernvals.shape, kernvals.ndim, kernvals.dtype.num
-                    #print 'type of kernvals = ', kernvals.dtype
-                    imvals = 1.0 * numpy.array(numpy.arange(bsize*spmat.shape[1]).\
+                    kernvals = spmat.data[:spmat.size]
+                    imvals = 1.0 + 1.0 * numpy.array(numpy.arange(bsize*spmat.shape[1]).\
                             reshape(bsize,spmat.shape[1]), dtype=dense_dtype)
+                    print 'kerntype', str(kernvals.dtype), kernvals.dtype.num
                     outvals = f(kernvals,imvals)
-
+                    print 'YAY'
+                    print spmat.todense()
+                    print imvals.T
+                    print "OUT1", outvals
                     # compare to scipy
                     c = spmat * (imvals.T)
                     assert _is_dense(c)
                     assert str(outvals.dtype) == output_dtype
-
                     assert numpy.all(numpy.abs(outvals - 
                                      numpy.array(c, dtype=output_dtype)) < 1e-4)
 
-                    #if sparse_dtype.startswith('float') and dense_dtype.startswith('float'):
-                        #utt.verify_grad(buildgraphCSC, [kernvals,imvals])
-
-    def notest(self):
-        ##
-        # Test compressed-sparse row matrices ###
-        ##
-        spmat = spmat.tocsr()
-        
-        # build theano graph
-        def buildgraphCSR(kerns,images):
-            csr = CSR(kerns, spmat.indices[:spmat.size], spmat.indptr, spmat.shape)
-            assert csr.type.dtype == sparse_dtype
-            return structured_dot(csr, images.T)
-        out = buildgraphCSR(kerns,images)
-        f = theano.function([kerns,images], out)
-        # compute theano output
-        kernvals = spmat.data[:spmat.size]
-        imvals = 1.0 * numpy.arange(bsize*spmat.shape[1]).reshape(bsize,spmat.shape[1])
-        outvals = f(kernvals,imvals)
-        # compare to scipy
-        c = spmat * (imvals.T)
-        assert _is_dense(c)
-        assert str(outvals.dtype) == output_dtype
-        if not numpy.all(numpy.abs(outvals - numpy.array(c, dtype=output_dtype)) < 1e-5):
-            print numpy.abs(outvals - numpy.array(c, dtype=output_dtype))
-        assert numpy.all(numpy.abs(outvals - 
-            numpy.array(c, dtype=output_dtype)) < 1e-4)
-
-        # we could test more, but hopefully this suffices?
-        if sparse_dtype.startswith('float') and dense_dtype.startswith('float'):
-            utt.verify_grad( buildgraphCSR, [kernvals,imvals])
-=======
-                        assert csc.type.dtype == output_dtype
-                        return structured_dot(csc, images.T)
-                    out = buildgraphCSC(kerns,images)
-                    f = theano.function([kerns,images], out)
-                    # compute theano outputs
-                    kernvals = spmat.data[:spmat.size]
-                    imvals = 1.0 * numpy.arange(bsize*spmat.shape[1]).reshape(bsize,spmat.shape[1])
-                    outvals = f(kernvals,imvals)
-                    # compare to scipy
-                    c = spmat * (imvals.T)
-                    assert _is_dense(c)
-                    assert numpy.all(outvals == c)
-                    assert str(outvals.dtype) == output_dtype
-                    assert c.dtype == outvals.dtype
-
                     if sparse_dtype.startswith('float') and dense_dtype.startswith('float'):
-                        utt.verify_grad(buildgraphCSC, [kernvals,imvals])
+                        utt.verify_grad(buildgraphCSC, 
+                                [kernvals, imvals])
+
+                    print 'BBB'
 
                     ##
                     # Test compressed-sparse row matrices ###
@@ -300,20 +230,22 @@
                     out = buildgraphCSR(kerns,images)
                     f = theano.function([kerns,images], out)
                     # compute theano output
-                    kernvals = spmat.data[:spmat.size]
+                    kernvals[:] = spmat.data[:spmat.size]
+                    #kernvals = numpy.empty(spmat.size, dtype=dense_dtype)
                     imvals = 1.0 * numpy.arange(bsize*spmat.shape[1]).reshape(bsize,spmat.shape[1])
+                    print 'kerntype2', str(kernvals.dtype), kernvals.dtype.num
                     outvals = f(kernvals,imvals)
+                    print 'YAYAGI'
                     # compare to scipy
                     c = spmat * (imvals.T)
                     assert _is_dense(c)
-                    assert numpy.all(outvals == c)
                     assert str(outvals.dtype) == output_dtype
-                    assert c.dtype == outvals.dtype
+                    assert numpy.all(numpy.abs(outvals - 
+                                     numpy.array(c, dtype=output_dtype)) < 1e-4)
 
                     # we could test more, but hopefully this suffices?
                     if sparse_dtype.startswith('float') and dense_dtype.startswith('float'):
                         utt.verify_grad( buildgraphCSR, [kernvals,imvals])
->>>>>>> c1933179
 
     def test_opt_unpack(self):
         kerns = tensor.Tensor(dtype='int64', broadcastable=[False])('kerns')
