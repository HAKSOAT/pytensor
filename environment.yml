--- conflicted
+++ resolved
@@ -9,13 +9,8 @@
 dependencies:
   - python>=3.10
   - compilers
-<<<<<<< HEAD
   - numpy>=1.17.0,<2
-  - scipy>=0.14
-=======
-  - numpy>=1.17.0
   - scipy>=0.14,<1.14.0
->>>>>>> f3d2ede9
   - filelock
   - etuples
   - logical-unification
